--- conflicted
+++ resolved
@@ -2621,7 +2621,7 @@
         extend: generic.light_onoff_brightness_colortemp_colorxy,
     },
     {
-        zigbeeModel: ['FNB56-SKT1EHG1.2', 'FNB56-SKT1JXN1.0'],
+        zigbeeModel: ['FNB56-SKT1EHG1.2'],
         model: 'HGZB-20-DE',
         vendor: 'Smart Home Pty',
         description: 'Power plug',
@@ -2713,18 +2713,15 @@
         supports: 'on/off, brightness, color temperature, color',
     },
     {
-<<<<<<< HEAD
-        zigbeeModel: ['GL-D-003Z'],
-=======
         zigbeeModel: ['GL-B-008ZS'],
         model: 'GL-B-008ZS',
         vendor: 'Gledopto',
         description: 'Smart 12W E27 RGB / CW LED bulb',
-        extend: gledopto.light_onoff_brightness_colortemp_colorxy,
-    },
-    {
-        zigbeeModel: ['GL-D-003Z', 'GL-D-005Z'],
->>>>>>> a2bf2571
+        extend: gledopto.light,
+        supports: 'on/off, brightness, color temperature, color',
+    },
+    {
+        zigbeeModel: ['GL-D-003Z'],
         model: 'GL-D-003Z',
         vendor: 'Gledopto',
         description: 'LED RGB + CCT downlight ',
