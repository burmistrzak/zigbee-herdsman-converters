'use strict';

const fz = require('./converters/fromZigbee');
const tz = require('./converters/toZigbee');

const store = {};

const repInterval = {
    MAX: 62000,
    HOUR: 3600,
    MINUTE: 60,
    MINUTES_5: 60,
};

const bind = async (endpoint, target, clusters) => {
    for (const cluster of clusters) {
        await endpoint.bind(cluster, target);
    }
};

const configureReporting = {
    currentPositionLiftPercentage: async (endpoint) => {
        const payload = [{
            attribute: 'currentPositionLiftPercentage',
            minimumReportInterval: 1,
            maximumReportInterval: repInterval.MAX,
            reportableChange: 1,
        }];
        await endpoint.configureReporting('closuresWindowCovering', payload);
    },
    batteryPercentageRemaining: async (endpoint) => {
        const payload = [{
            attribute: 'batteryPercentageRemaining',
            minimumReportInterval: repInterval.HOUR,
            maximumReportInterval: repInterval.MAX,
            reportableChange: 0,
        }];
        await endpoint.configureReporting('genPowerCfg', payload);
    },
    batteryVoltage: async (endpoint) => {
        const payload = [{
            attribute: 'batteryVoltage',
            minimumReportInterval: repInterval.HOUR,
            maximumReportInterval: repInterval.MAX,
            reportableChange: 0,
        }];
        await endpoint.configureReporting('genPowerCfg', payload);
    },
    batteryAlarmState: async (endpoint) => {
        const payload = [{
            attribute: 'batteryAlarmState',
            minimumReportInterval: repInterval.HOUR,
            maximumReportInterval: repInterval.MAX,
            reportableChange: 0,
        }];
        await endpoint.configureReporting('genPowerCfg', payload);
    },
    onOff: async (endpoint) => {
        const payload = [{
            attribute: 'onOff',
            minimumReportInterval: 0,
            maximumReportInterval: repInterval.HOUR,
            reportableChange: 0,
        }];
        await endpoint.configureReporting('genOnOff', payload);
    },
    lockState: async (endpoint) => {
        const payload = [{
            attribute: 'lockState',
            minimumReportInterval: 0,
            maximumReportInterval: repInterval.HOUR,
            reportableChange: 0,
        }];
        await endpoint.configureReporting('closuresDoorLock', payload);
    },
    brightness: async (endpoint) => {
        const payload = [{
            attribute: 'currentLevel',
            minimumReportInterval: 0,
            maximumReportInterval: repInterval.HOUR,
            reportableChange: 1,
        }];
        await endpoint.configureReporting('genLevelCtrl', payload);
    },
    occupancy: async (endpoint) => {
        const payload = [{
            attribute: 'occupancy',
            minimumReportInterval: 0,
            maximumReportInterval: repInterval.HOUR,
            reportableChange: 0,
        }];
        await endpoint.configureReporting('msOccupancySensing', payload);
    },
    temperature: async (endpoint) => {
        const payload = [{
            attribute: 'measuredValue',
            minimumReportInterval: 0,
            maximumReportInterval: repInterval.HOUR,
            reportableChange: 0,
        }];
        await endpoint.configureReporting('msTemperatureMeasurement', payload);
    },
    pressure: async (endpoint) => {
        const payload = [{
            attribute: 'measuredValue',
            minimumReportInterval: 0,
            maximumReportInterval: repInterval.HOUR,
            reportableChange: 0,
        }];
        await endpoint.configureReporting('msPressureMeasurement', payload);
    },
    illuminance: async (endpoint) => {
        const payload = [{
            attribute: 'measuredValue',
            minimumReportInterval: 0,
            maximumReportInterval: repInterval.HOUR,
            reportableChange: 0,
        }];
        await endpoint.configureReporting('msIlluminanceMeasurement', payload);
    },
    instantaneousDemand: async (endpoint) => {
        const payload = [{
            attribute: 'instantaneousDemand',
            minimumReportInterval: 0,
            maximumReportInterval: repInterval.HOUR,
            reportableChange: 1,
        }];
        await endpoint.configureReporting('seMetering', payload);
    },
    currentSummDelivered: async (endpoint) => {
        const payload = [{
            attribute: 'currentSummDelivered',
            minimumReportInterval: 0,
            maximumReportInterval: repInterval.HOUR,
            reportableChange: 1,
        }];
        await endpoint.configureReporting('seMetering', payload);
    },
    currentSummReceived: async (endpoint) => {
        const payload = [{
            attribute: 'currentSummReceived',
            minimumReportInterval: 0,
            maximumReportInterval: repInterval.HOUR,
            reportableChange: 1,
        }];
        await endpoint.configureReporting('seMetering', payload);
    },
    thermostatTemperature: async (endpoint) => {
        const payload = [{
            attribute: 'localTemp',
            minimumReportInterval: 0,
            maximumReportInterval: repInterval.HOUR,
            reportableChange: 0,
        }];
        await endpoint.configureReporting('hvacThermostat', payload);
    },
    thermostatTemperatureCalibration: async (endpoint) => {
        const payload = [{
            attribute: 'localTemperatureCalibration',
            minimumReportInterval: 0,
            maximumReportInterval: repInterval.HOUR,
            reportableChange: 0,
        }];
        await endpoint.configureReporting('hvacThermostat', payload);
    },
    thermostatOccupiedHeatingSetpoint: async (endpoint) => {
        const payload = [{
            attribute: 'occupiedHeatingSetpoint',
            minimumReportInterval: 0,
            maximumReportInterval: repInterval.HOUR,
            reportableChange: 0,
        }];
        await endpoint.configureReporting('hvacThermostat', payload);
    },
    thermostatPIHeatingDemand: async (endpoint) => {
        const payload = [{
            attribute: 'pIHeatingDemand',
            minimumReportInterval: 0,
            maximumReportInterval: repInterval.HOUR,
            reportableChange: 0,
        }];
        await endpoint.configureReporting('hvacThermostat', payload);
    },
    thermostatRunningState: async (endpoint) => {
        const payload = [{
            attribute: 'runningState',
            minimumReportInterval: 0,
            maximumReportInterval: repInterval.HOUR,
            reportableChange: 0,
        }];
        await endpoint.configureReporting('hvacThermostat', payload);
    },
    presentValue: async (endpoint) => {
        const payload = [{
            attribute: 'presentValue',
            minimumReportInterval: 10,
            maximumReportInterval: repInterval.MINUTE,
            reportableChange: 1,
        }];
        await endpoint.configureReporting('genBinaryInput', payload);
    },
    activePower: async (endpoint) => {
        const payload = [{
            attribute: 'activePower',
            minimumReportInterval: 1,
            maximumReportInterval: repInterval.MINUTES_5,
            reportableChange: 1,
        }];
        await endpoint.configureReporting('haElectricalMeasurement', payload);
    },
    rmsCurrent: async (endpoint) => {
        const payload = [{
            attribute: 'rmsCurrent',
            minimumReportInterval: 1,
            maximumReportInterval: repInterval.MINUTES_5,
            reportableChange: 1,
        }];
        await endpoint.configureReporting('haElectricalMeasurement', payload);
    },
    rmsVoltage: async (endpoint) => {
        const payload = [{
            attribute: 'rmsVoltage',
            minimumReportInterval: 1,
            maximumReportInterval: repInterval.MINUTES_5,
            reportableChange: 1,
        }];
        await endpoint.configureReporting('haElectricalMeasurement', payload);
    },
    powerFactor: async (endpoint) => {
        const payload = [{
            attribute: 'powerFactor',
            minimumReportInterval: 1,
            maximumReportInterval: repInterval.MINUTES_5,
            reportableChange: 1,
        }];
        await endpoint.configureReporting('haElectricalMeasurement', payload);
    },
    acVoltageMultiplier: async (endpoint) => {
        const payload = [{
            attribute: 'acVoltageMultiplier',
            minimumReportInterval: 10,
            maximumReportInterval: repInterval.HOUR,
            reportableChange: 0,
        }];
        await endpoint.configureReporting('haElectricalMeasurement', payload);
    },
    acVoltageDivisor: async (endpoint) => {
        const payload = [{
            attribute: 'acVoltageDivisor',
            minimumReportInterval: 10,
            maximumReportInterval: repInterval.HOUR,
            reportableChange: 0,
        }];
        await endpoint.configureReporting('haElectricalMeasurement', payload);
    },
    acCurrentMultiplier: async (endpoint) => {
        const payload = [{
            attribute: 'acCurrentMultiplier',
            minimumReportInterval: 10,
            maximumReportInterval: repInterval.HOUR,
            reportableChange: 0,
        }];
        await endpoint.configureReporting('haElectricalMeasurement', payload);
    },
    acCurrentDivisor: async (endpoint) => {
        const payload = [{
            attribute: 'acCurrentDivisor',
            minimumReportInterval: 10,
            maximumReportInterval: repInterval.HOUR,
            reportableChange: 0,
        }];
        await endpoint.configureReporting('haElectricalMeasurement', payload);
    },
    acPowerMultiplier: async (endpoint) => {
        const payload = [{
            attribute: 'acPowerMultiplier',
            minimumReportInterval: 10,
            maximumReportInterval: repInterval.HOUR,
            reportableChange: 0,
        }];
        await endpoint.configureReporting('haElectricalMeasurement', payload);
    },
    acPowerDivisor: async (endpoint) => {
        const payload = [{
            attribute: 'acPowerDivisor',
            minimumReportInterval: 10,
            maximumReportInterval: repInterval.HOUR,
            reportableChange: 0,
        }];
        await endpoint.configureReporting('haElectricalMeasurement', payload);
    },
    fanMode: async (endpoint) => {
        const payload = [{
            attribute: 'fanMode',
            minimumReportInterval: 0,
            maximumReportInterval: repInterval.HOUR,
            reportableChange: 0,
        }];
        await endpoint.configureReporting('hvacFanCtrl', payload);
    },
};

const generic = {
    light_onoff_brightness: {
        supports: 'on/off, brightness',
        fromZigbee: [fz.state, fz.brightness],
        toZigbee: [tz.light_onoff_brightness, tz.ignore_transition, tz.light_alert],
    },
    light_onoff_brightness_colortemp: {
        supports: 'on/off, brightness, color temperature',
        fromZigbee: [fz.color_colortemp, fz.state, fz.brightness],
        toZigbee: [tz.light_onoff_brightness, tz.light_colortemp, tz.ignore_transition, tz.light_alert],
    },
    light_onoff_brightness_colorxy: {
        supports: 'on/off, brightness, color xy',
        fromZigbee: [fz.color_colortemp, fz.state, fz.brightness],
        toZigbee: [tz.light_onoff_brightness, tz.light_color, tz.ignore_transition, tz.light_alert],
    },
    light_onoff_brightness_colortemp_colorxy: {
        supports: 'on/off, brightness, color temperature, color xy',
        fromZigbee: [fz.color_colortemp, fz.state, fz.brightness],
        toZigbee: [
            tz.light_onoff_brightness, tz.light_color_colortemp, tz.ignore_transition,
            tz.light_alert,
        ],
    },
};

const gledopto = {
    light: {
        supports: generic.light_onoff_brightness_colortemp_colorxy.supports,
        fromZigbee: generic.light_onoff_brightness_colortemp_colorxy.fromZigbee,
        toZigbee: [
            tz.gledopto_light_onoff_brightness, tz.gledopto_light_color_colortemp_white, tz.ignore_transition,
            tz.light_alert,
        ],
    },
};

const tzHuePowerOnBehavior = [tz.hue_power_on_behavior, tz.hue_power_on_brightness, tz.hue_power_on_color_temperature];
const hue = {
    light_onoff_brightness: {
        supports: generic.light_onoff_brightness.supports + ', power-on behavior',
        fromZigbee: generic.light_onoff_brightness.fromZigbee,
        toZigbee: generic.light_onoff_brightness.toZigbee.concat(tzHuePowerOnBehavior),
    },
    light_onoff_brightness_colortemp: {
        supports: generic.light_onoff_brightness_colortemp.supports + ', power-on behavior',
        fromZigbee: generic.light_onoff_brightness_colortemp.fromZigbee,
        toZigbee: generic.light_onoff_brightness_colortemp.toZigbee.concat(tzHuePowerOnBehavior),
    },
    light_onoff_brightness_colorxy: {
        supports: generic.light_onoff_brightness_colorxy.supports + ', power-on behavior',
        fromZigbee: generic.light_onoff_brightness_colorxy.fromZigbee,
        toZigbee: generic.light_onoff_brightness_colorxy.toZigbee.concat(tzHuePowerOnBehavior),
    },
    light_onoff_brightness_colortemp_colorxy: {
        supports: generic.light_onoff_brightness_colortemp_colorxy.supports + ', power-on behavior',
        fromZigbee: generic.light_onoff_brightness_colortemp_colorxy.fromZigbee,
        toZigbee: generic.light_onoff_brightness_colortemp_colorxy.toZigbee.concat(tzHuePowerOnBehavior),
    },
};

const devices = [
    // Xiaomi
    {
        zigbeeModel: ['lumi.light.aqcn02'],
        model: 'ZNLDP12LM',
        vendor: 'Xiaomi',
        description: 'Aqara smart LED bulb',
        extend: generic.light_onoff_brightness_colortemp,
        fromZigbee: [
            fz.brightness, fz.color_colortemp, fz.state, fz.xiaomi_bulb_interval,
            fz.ignore_light_brightness_report, fz.ignore_light_color_colortemp_report,
            fz.ignore_occupancy_report, fz.ignore_humidity_report,
            fz.ignore_pressure_report, fz.ignore_temperature_report,
        ],
    },
    {
        zigbeeModel: ['lumi.sensor_switch'],
        model: 'WXKG01LM',
        vendor: 'Xiaomi',
        description: 'MiJia wireless switch',
        supports: 'single, double, triple, quadruple, many, long, long_release click',
        fromZigbee: [fz.xiaomi_battery_3v, fz.WXKG01LM_click],
        toZigbee: [],
    },
    {
        zigbeeModel: ['lumi.sensor_switch.aq2', 'lumi.remote.b1acn01\u0000\u0000\u0000\u0000\u0000\u0000'],
        model: 'WXKG11LM',
        vendor: 'Xiaomi',
        description: 'Aqara wireless switch',
        supports: 'single, double click (and triple, quadruple, hold, release depending on model)',
        fromZigbee: [
            fz.xiaomi_battery_3v, fz.WXKG11LM_click,
            fz.xiaomi_action_click_multistate,
        ],
        toZigbee: [],
    },
    {
        zigbeeModel: ['lumi.sensor_switch.aq3', 'lumi.sensor_swit'],
        model: 'WXKG12LM',
        vendor: 'Xiaomi',
        description: 'Aqara wireless switch (with gyroscope)',
        supports: 'single, double, shake, hold, release',
        fromZigbee: [
            fz.xiaomi_battery_3v, fz.WXKG12LM_action_click_multistate,
        ],
        toZigbee: [],
    },
    {
        zigbeeModel: ['lumi.sensor_86sw1\u0000lu', 'lumi.remote.b186acn01\u0000\u0000\u0000'],
        model: 'WXKG03LM',
        vendor: 'Xiaomi',
        description: 'Aqara single key wireless wall switch',
        supports: 'single (and double, hold, release and long click depending on model)',
        fromZigbee: [
            fz.xiaomi_battery_3v, fz.WXKG03LM_click,
            fz.xiaomi_action_click_multistate,
        ],
        toZigbee: [],
    },
    {
        zigbeeModel: ['lumi.sensor_86sw2\u0000Un', 'lumi.sensor_86sw2.es1', 'lumi.remote.b286acn01\u0000\u0000\u0000'],
        model: 'WXKG02LM',
        vendor: 'Xiaomi',
        description: 'Aqara double key wireless wall switch',
        supports: 'left, right, both click (and double, long click for left, right and both depending on model)',
        fromZigbee: [
            fz.xiaomi_battery_3v, fz.WXKG02LM_click,
            fz.WXKG02LM_click_multistate,
        ],
        toZigbee: [],
        endpoint: (device) => {
            return {'left': 1, 'right': 2, 'both': 3};
        },
    },
    {
        zigbeeModel: ['lumi.ctrl_neutral1'],
        model: 'QBKG04LM',
        vendor: 'Xiaomi',
        // eslint-disable-next-line
        description: 'Aqara single key wired wall switch without neutral wire. Doesn\'t work as a router and doesn\'t support power meter',
        supports: 'release/hold, on/off',
        fromZigbee: [
            fz.QBKG04LM_QBKG11LM_state, fz.QBKG04LM_buttons,
            fz.QBKG04LM_QBKG11LM_operation_mode, fz.ignore_basic_report,
        ],
        toZigbee: [tz.on_off, tz.xiaomi_switch_operation_mode],
        endpoint: (device) => {
            return {'system': 1, 'default': 2};
        },
    },
    {
        zigbeeModel: ['lumi.ctrl_ln1.aq1', 'lumi.ctrl_ln1'],
        model: 'QBKG11LM',
        vendor: 'Xiaomi',
        description: 'Aqara single key wired wall switch',
        supports: 'on/off, power measurement',
        fromZigbee: [
            fz.QBKG04LM_QBKG11LM_state, fz.QBKG11LM_power, fz.QBKG04LM_QBKG11LM_operation_mode,
            fz.QBKG11LM_click,
            fz.ignore_multistate_report, fz.xiaomi_power,
        ],
        toZigbee: [tz.on_off, tz.xiaomi_switch_operation_mode],
    },
    {
        zigbeeModel: ['lumi.ctrl_neutral2'],
        model: 'QBKG03LM',
        vendor: 'Xiaomi',
        // eslint-disable-next-line
        description: 'Aqara double key wired wall switch without neutral wire. Doesn\'t work as a router and doesn\'t support power meter',
        supports: 'release/hold, on/off, temperature',
        fromZigbee: [
            fz.QBKG03LM_QBKG12LM_LLKZMK11LM_state, fz.QBKG03LM_buttons,
            fz.QBKG03LM_QBKG12LM_operation_mode, fz.ignore_basic_report,
            fz.generic_device_temperature,
        ],
        toZigbee: [tz.on_off, tz.xiaomi_switch_operation_mode],
        endpoint: (device) => {
            return {'system': 1, 'left': 2, 'right': 3};
        },
    },
    {
        zigbeeModel: ['lumi.ctrl_ln2.aq1'],
        model: 'QBKG12LM',
        vendor: 'Xiaomi',
        description: 'Aqara double key wired wall switch',
        supports: 'on/off, power measurement',
        fromZigbee: [
            fz.QBKG03LM_QBKG12LM_LLKZMK11LM_state, fz.QBKG12LM_LLKZMK11LM_power, fz.QBKG03LM_QBKG12LM_operation_mode,
            fz.QBKG12LM_click, fz.ignore_multistate_report, fz.xiaomi_power,
        ],
        toZigbee: [tz.on_off, tz.xiaomi_switch_operation_mode],
        endpoint: (device) => {
            return {'left': 1, 'right': 2};
        },
    },
    {
        zigbeeModel: ['lumi.sens', 'lumi.sensor_ht'],
        model: 'WSDCGQ01LM',
        vendor: 'Xiaomi',
        description: 'MiJia temperature & humidity sensor',
        supports: 'temperature and humidity',
        fromZigbee: [
            fz.xiaomi_battery_3v, fz.WSDCGQ01LM_WSDCGQ11LM_interval, fz.xiaomi_temperature, fz.humidity,

        ],
        toZigbee: [],
    },
    {
        zigbeeModel: ['lumi.weather'],
        model: 'WSDCGQ11LM',
        vendor: 'Xiaomi',
        description: 'Aqara temperature, humidity and pressure sensor',
        supports: 'temperature, humidity and pressure',
        fromZigbee: [
            fz.xiaomi_battery_3v, fz.xiaomi_temperature, fz.humidity, fz.generic_pressure,
            fz.WSDCGQ01LM_WSDCGQ11LM_interval,
        ],
        toZigbee: [],
    },
    {
        zigbeeModel: ['lumi.sensor_motion'],
        model: 'RTCGQ01LM',
        vendor: 'Xiaomi',
        description: 'MiJia human body movement sensor',
        supports: 'occupancy',
        fromZigbee: [fz.xiaomi_battery_3v, fz.occupancy_with_timeout],
        toZigbee: [],
    },
    {
        zigbeeModel: ['lumi.sensor_motion.aq2'],
        model: 'RTCGQ11LM',
        vendor: 'Xiaomi',
        description: 'Aqara human body movement and illuminance sensor',
        supports: 'occupancy and illuminance',
        fromZigbee: [
            fz.xiaomi_battery_3v, fz.occupancy_with_timeout, fz.generic_illuminance,
            fz.RTCGQ11LM_interval,
        ],
        toZigbee: [],
    },
    {
        zigbeeModel: ['lumi.sensor_magnet'],
        model: 'MCCGQ01LM',
        vendor: 'Xiaomi',
        description: 'MiJia door & window contact sensor',
        supports: 'contact',
        fromZigbee: [
            fz.xiaomi_battery_3v, fz.xiaomi_contact,

        ],
        toZigbee: [],
    },
    {
        zigbeeModel: ['lumi.sensor_magnet.aq2'],
        model: 'MCCGQ11LM',
        vendor: 'Xiaomi',
        description: 'Aqara door & window contact sensor',
        supports: 'contact',
        fromZigbee: [
            fz.xiaomi_battery_3v, fz.xiaomi_contact, fz.xiaomi_contact_interval,

        ],
        toZigbee: [],
    },
    {
        zigbeeModel: ['lumi.sensor_wleak.aq1'],
        model: 'SJCGQ11LM',
        vendor: 'Xiaomi',
        description: 'Aqara water leak sensor',
        supports: 'water leak true/false',
        fromZigbee: [fz.xiaomi_battery_3v, fz.SJCGQ11LM_water_leak_iaszone],
        toZigbee: [],
    },
    {
        zigbeeModel: ['lumi.sensor_cube', 'lumi.sensor_cube.aqgl01'],
        model: 'MFKZQ01LM',
        vendor: 'Xiaomi',
        description: 'Mi/Aqara smart home cube',
        supports: 'shake, wakeup, fall, tap, slide, flip180, flip90, rotate_left and rotate_right',
        fromZigbee: [
            fz.xiaomi_battery_3v, fz.MFKZQ01LM_action_multistate, fz.MFKZQ01LM_action_analog,
        ],
        toZigbee: [],
    },
    {
        zigbeeModel: ['lumi.plug'],
        model: 'ZNCZ02LM',
        description: 'Mi power plug ZigBee',
        supports: 'on/off, power measurement',
        vendor: 'Xiaomi',
        fromZigbee: [
            fz.state, fz.xiaomi_power, fz.xiaomi_plug_state, fz.ignore_occupancy_report,
            fz.ignore_illuminance_report,
        ],
        toZigbee: [tz.on_off],
        meta: {configureKey: 1},
        configure: async (device, coordinatorEndpoint) => {
            // By default this device is in group 0; remove it otherwise the E1743 will control it.
            // https://github.com/Koenkk/zigbee2mqtt/issues/2059
            const endpoint = device.getEndpoint(1);
            await endpoint.removeFromGroup(0);
        },
    },
    {
        zigbeeModel: ['lumi.plug.mitw01'],
        model: 'ZNCZ03LM',
        description: 'Mi power plug ZigBee TW',
        supports: 'on/off, power measurement',
        vendor: 'Xiaomi',
        fromZigbee: [
            fz.state, fz.xiaomi_power, fz.xiaomi_plug_state,
            fz.ignore_occupancy_report,
            fz.ignore_illuminance_report,
        ],
        toZigbee: [tz.on_off],
    },
    {
        zigbeeModel: ['lumi.ctrl_86plug', 'lumi.ctrl_86plug.aq1'],
        model: 'QBCZ11LM',
        description: 'Aqara socket Zigbee',
        supports: 'on/off, power measurement',
        vendor: 'Xiaomi',
        fromZigbee: [
            fz.state, fz.xiaomi_power, fz.xiaomi_plug_state,
        ],
        toZigbee: [tz.on_off],
    },
    {
        zigbeeModel: ['lumi.sensor_smoke'],
        model: 'JTYJ-GD-01LM/BW',
        description: 'MiJia Honeywell smoke detector',
        supports: 'smoke',
        vendor: 'Xiaomi',
        fromZigbee: [fz.xiaomi_battery_3v, fz.JTYJGD01LMBW_smoke],
        toZigbee: [],
    },
    {
        zigbeeModel: ['lumi.sensor_natgas'],
        model: 'JTQJ-BF-01LM/BW',
        vendor: 'Xiaomi',
        description: 'MiJia gas leak detector ',
        supports: 'gas',
        fromZigbee: [
            fz.JTQJBF01LMBW_gas,
            fz.JTQJBF01LMBW_sensitivity,
            fz.JTQJBF01LMBW_gas_density,

        ],
        toZigbee: [tz.JTQJBF01LMBW_sensitivity, tz.JTQJBF01LMBW_selfest],
    },
    {
        zigbeeModel: ['lumi.lock.v1'],
        model: 'A6121',
        vendor: 'Xiaomi',
        description: 'Vima Smart Lock',
        supports: 'inserted, forgotten, key error',
        fromZigbee: [fz.xiaomi_lock_report],
        toZigbee: [],
    },
    {
        zigbeeModel: ['lumi.vibration.aq1'],
        model: 'DJT11LM',
        vendor: 'Xiaomi',
        description: 'Aqara vibration sensor',
        supports: 'drop, tilt and touch',
        fromZigbee: [
            fz.xiaomi_battery_3v, fz.DJT11LM_vibration,
        ],
        toZigbee: [tz.DJT11LM_vibration_sensitivity],
    },
    {
        zigbeeModel: ['lumi.curtain'],
        model: 'ZNCLDJ11LM',
        description: 'Aqara curtain motor',
        supports: 'open, close, stop, position',
        vendor: 'Xiaomi',
        fromZigbee: [fz.ZNCLDJ11LM_curtain_genAnalogOutput, fz.cover_position_tilt, fz.ignore_basic_report],
        toZigbee: [tz.ZNCLDJ11LM_control],
    },
    {
        zigbeeModel: ['lumi.relay.c2acn01'],
        model: 'LLKZMK11LM',
        vendor: 'Xiaomi',
        description: 'Aqara wireless relay controller',
        supports: 'on/off, power measurement',
        fromZigbee: [
            fz.QBKG03LM_QBKG12LM_LLKZMK11LM_state, fz.QBKG12LM_LLKZMK11LM_power, fz.xiaomi_power,
            fz.ignore_multistate_report,
        ],
        toZigbee: [tz.on_off],
        endpoint: (device) => {
            return {'l1': 1, 'l2': 2};
        },
    },
    {
        zigbeeModel: ['lumi.lock.acn02'],
        model: 'ZNMS12LM',
        description: 'Aqara S2 Lock',
        supports: 'report: open, close, operation',
        vendor: 'Xiaomi',
        fromZigbee: [
            fz.ZNMS12LM_ZNMS13LM_closuresDoorLock_report, fz.ignore_basic_report,
        ],
        toZigbee: [],
    },
    {
        zigbeeModel: ['lumi.lock.acn03'],
        model: 'ZNMS13LM',
        description: 'Aqara S2 Lock Pro',
        supports: 'report: open, close, operation',
        vendor: 'Xiaomi',
        fromZigbee: [
            fz.ZNMS12LM_ZNMS13LM_closuresDoorLock_report, fz.ignore_basic_report,
        ],
        toZigbee: [],
    },
    // IKEA
    {
        zigbeeModel: [
            'TRADFRI bulb E27 WS opal 980lm', 'TRADFRI bulb E26 WS opal 980lm',
            'TRADFRI bulb E27 WS\uFFFDopal 980lm',
        ],
        model: 'LED1545G12',
        vendor: 'IKEA',
        description: 'TRADFRI LED bulb E26/E27 980 lumen, dimmable, white spectrum, opal white',
        extend: generic.light_onoff_brightness_colortemp,
    },
    {
        zigbeeModel: ['TRADFRI bulb E27 WS clear 950lm', 'TRADFRI bulb E26 WS clear 950lm'],
        model: 'LED1546G12',
        vendor: 'IKEA',
        description: 'TRADFRI LED bulb E26/E27 950 lumen, dimmable, white spectrum, clear',
        extend: generic.light_onoff_brightness_colortemp,
    },
    {
        zigbeeModel: ['TRADFRI bulb E27 opal 1000lm', 'TRADFRI bulb E27 W opal 1000lm'],
        model: 'LED1623G12',
        vendor: 'IKEA',
        description: 'TRADFRI LED bulb E27 1000 lumen, dimmable, opal white',
        extend: generic.light_onoff_brightness,
    },
    {
        zigbeeModel: ['TRADFRI bulb GU10 WS 400lm'],
        model: 'LED1537R6',
        vendor: 'IKEA',
        description: 'TRADFRI LED bulb GU10 400 lumen, dimmable, white spectrum',
        extend: generic.light_onoff_brightness_colortemp,
    },
    {
        zigbeeModel: ['TRADFRI bulb GU10 W 400lm'],
        model: 'LED1650R5',
        vendor: 'IKEA',
        description: 'TRADFRI LED bulb GU10 400 lumen, dimmable',
        extend: generic.light_onoff_brightness,
    },
    {
        zigbeeModel: ['TRADFRI bulb E14 WS opal 400lm', 'TRADFRI bulb E12 WS opal 400lm'],
        model: 'LED1536G5',
        vendor: 'IKEA',
        description: 'TRADFRI LED bulb E12/E14 400 lumen, dimmable, white spectrum, opal white',
        extend: generic.light_onoff_brightness_colortemp,
    },
    {
        zigbeeModel: ['TRADFRI bulb GU10 WW 400lm'],
        model: 'LED1837R5',
        vendor: 'IKEA',
        description: 'TRADFRI LED bulb GU10 400 lumen, dimmable',
        extend: generic.light_onoff_brightness,
    },
    {
        zigbeeModel: ['TRADFRI bulb E27 WW clear 250lm'],
        model: 'LED1842G3',
        vendor: 'IKEA',
        description: 'TRADFRI LED bulb E27 WW clear 250 lumen, dimmable',
        extend: generic.light_onoff_brightness,
    },
    {
        zigbeeModel: ['TRADFRI bulb E14 WS opal 600lm'],
        model: 'LED1733G7',
        vendor: 'IKEA',
        description: 'TRADFRI LED bulb E14 600 lumen, dimmable, white spectrum, opal white',
        extend: generic.light_onoff_brightness_colortemp,
    },
    {
        zigbeeModel: ['TRADFRI bulb E26 opal 1000lm', 'TRADFRI bulb E26 W opal 1000lm'],
        model: 'LED1622G12',
        vendor: 'IKEA',
        description: 'TRADFRI LED bulb E26 1000 lumen, dimmable, opal white',
        extend: generic.light_onoff_brightness,
    },
    {
        zigbeeModel: [
            'TRADFRI bulb E27 CWS opal 600lm',
            'TRADFRI bulb E26 CWS opal 600lm',
            'TRADFRI bulb E14 CWS opal 600lm'],
        model: 'LED1624G9',
        vendor: 'IKEA',
        description: 'TRADFRI LED bulb E14/E26/E27 600 lumen, dimmable, color, opal white',
        extend: generic.light_onoff_brightness_colorxy,
    },
    {
        zigbeeModel: [
            'TRADFRI bulb E14 W op/ch 400lm', 'TRADFRI bulb E12 W op/ch 400lm',
            'TRADFRI bulb E17 W op/ch 400lm',
        ],
        model: 'LED1649C5',
        vendor: 'IKEA',
        description: 'TRADFRI LED bulb E12/E14/E17 400 lumen, dimmable warm white, chandelier opal',
        extend: generic.light_onoff_brightness,
    },
    {
        zigbeeModel: ['TRADFRI bulb E27 WS opal 1000lm'],
        model: 'LED1732G11',
        vendor: 'IKEA',
        description: 'TRADFRI LED bulb E27 1000 lumen, dimmable, white spectrum, opal white',
        extend: generic.light_onoff_brightness_colortemp,
    },
    {
        zigbeeModel: ['TRADFRI bulb E27 WW 806lm'],
        model: 'LED1836G9',
        vendor: 'IKEA',
        description: 'TRADFRI LED bulb E27 806 lumen, dimmable, warm white',
        extend: generic.light_onoff_brightness,
    },
    {
        zigbeeModel: ['TRADFRI bulb E27 WS clear 806lm'],
        model: 'LED1736G9',
        vendor: 'IKEA',
        description: 'TRADFRI LED bulb E27 806 lumen, dimmable, white spectrum, clear',
        extend: generic.light_onoff_brightness_colortemp,
    },
    {
        zigbeeModel: ['TRADFRI wireless dimmer'],
        model: 'ICTC-G-1',
        vendor: 'IKEA',
        description: 'TRADFRI wireless dimmer',
        supports: 'brightness [0-255] (quick rotate for instant 0/255), action',
        fromZigbee: [
            fz.cmd_move, fz.cmd_move_with_onoff, fz.cmd_stop, fz.cmd_stop_with_onoff,
            fz.cmd_move_to_level_with_onoff, fz.generic_battery,
        ],
        toZigbee: [],
        meta: {configureKey: 1},
        configure: async (device, coordinatorEndpoint) => {
            const endpoint = device.getEndpoint(1);
            await bind(endpoint, coordinatorEndpoint, ['genLevelCtrl', 'genPowerCfg']);
            await configureReporting.batteryPercentageRemaining(endpoint);
        },
    },
    {
        zigbeeModel: ['TRADFRI transformer 10W', 'TRADFRI Driver 10W'],
        model: 'ICPSHC24-10EU-IL-1',
        vendor: 'IKEA',
        description: 'TRADFRI driver for wireless control (10 watt)',
        extend: generic.light_onoff_brightness,
    },
    {
        zigbeeModel: ['TRADFRI transformer 30W', 'TRADFRI Driver 30W'],
        model: 'ICPSHC24-30EU-IL-1',
        vendor: 'IKEA',
        description: 'TRADFRI driver for wireless control (30 watt)',
        extend: generic.light_onoff_brightness,
    },
    {
        zigbeeModel: ['FLOALT panel WS 30x30'],
        model: 'L1527',
        vendor: 'IKEA',
        description: 'FLOALT LED light panel, dimmable, white spectrum (30x30 cm)',
        extend: generic.light_onoff_brightness_colortemp,
    },
    {
        zigbeeModel: ['FLOALT panel WS 60x60'],
        model: 'L1529',
        vendor: 'IKEA',
        description: 'FLOALT LED light panel, dimmable, white spectrum (60x60 cm)',
        extend: generic.light_onoff_brightness_colortemp,
    },
    {
        zigbeeModel: ['FLOALT panel WS 30x90'],
        model: 'L1528',
        vendor: 'IKEA',
        description: 'FLOALT LED light panel, dimmable, white spectrum (30x90 cm)',
        extend: generic.light_onoff_brightness_colortemp,
    },
    {
        zigbeeModel: ['SURTE door WS 38x64'],
        model: 'L1531',
        vendor: 'IKEA',
        description: 'SURTE door light panel, dimmable, white spectrum (38x64 cm)',
        extend: generic.light_onoff_brightness_colortemp,
    },
    {
        zigbeeModel: ['TRADFRI control outlet'],
        model: 'E1603/E1702',
        description: 'TRADFRI control outlet',
        supports: 'on/off',
        vendor: 'IKEA',
        fromZigbee: [fz.state, fz.ignore_genLevelCtrl_report],
        toZigbee: [tz.on_off],
        meta: {configureKey: 1},
        configure: async (device, coordinatorEndpoint) => {
            const endpoint = device.getEndpoint(1);
            await bind(endpoint, coordinatorEndpoint, ['genOnOff']);
            await configureReporting.onOff(endpoint);
        },
    },
    {
        zigbeeModel: ['TRADFRI remote control'],
        model: 'E1524/E1810',
        description: 'TRADFRI remote control',
        supports:
            'toggle, arrow left/right click/hold/release, brightness up/down click/hold/release',
        vendor: 'IKEA',
        fromZigbee: [
            fz.cmdToggle, fz.E1524_arrow_click, fz.E1524_arrow_hold, fz.E1524_arrow_release,
            fz.E1524_brightness_up_click, fz.E1524_brightness_down_click, fz.E1524_brightness_up_hold,
            fz.E1524_brightness_up_release, fz.E1524_brightness_down_hold, fz.E1524_brightness_down_release,
            fz.generic_battery, fz.E1524_hold,
        ],
        toZigbee: [],
        meta: {configureKey: 1},
        configure: async (device, coordinatorEndpoint) => {
            const endpoint = device.getEndpoint(1);
            await bind(endpoint, coordinatorEndpoint, ['genPowerCfg']);
            await configureReporting.batteryPercentageRemaining(endpoint);
        },
    },
    {
        zigbeeModel: ['TRADFRI on/off switch'],
        model: 'E1743',
        vendor: 'IKEA',
        description: 'TRADFRI ON/OFF switch',
        supports: 'on, off, brightness up/down/stop',
        fromZigbee: [
            fz.genOnOff_cmdOn, fz.genOnOff_cmdOff, fz.E1743_brightness_up, fz.E1743_brightness_down,
            fz.E1743_brightness_stop, fz.generic_battery,
        ],
        toZigbee: [],
        meta: {configureKey: 1},
        configure: async (device, coordinatorEndpoint) => {
            const endpoint = device.getEndpoint(1);
            await bind(endpoint, coordinatorEndpoint, ['genPowerCfg']);
            await configureReporting.batteryPercentageRemaining(endpoint);
        },
    },
    {
        zigbeeModel: ['TRADFRI motion sensor'],
        model: 'E1525',
        vendor: 'IKEA',
        description: 'TRADFRI motion sensor',
        supports: 'occupancy',
        fromZigbee: [fz.generic_battery, fz.E1525_occupancy],
        toZigbee: [],
        meta: {configureKey: 1},
        configure: async (device, coordinatorEndpoint) => {
            const endpoint = device.getEndpoint(1);
            await bind(endpoint, coordinatorEndpoint, ['genPowerCfg']);
            await configureReporting.batteryPercentageRemaining(endpoint);
        },
    },
    {
        zigbeeModel: ['TRADFRI signal repeater'],
        model: 'E1746',
        description: 'TRADFRI signal repeater',
        supports: 'linkquality',
        vendor: 'IKEA',
        fromZigbee: [fz.E1746_linkquality],
        toZigbee: [],
        meta: {configureKey: 1},
        configure: async (device, coordinatorEndpoint) => {
            const endpoint = device.getEndpoint(1);
            const payload = [{attribute: 'modelId', minimumReportInterval: 3600, maximumReportInterval: 14400}];
            await endpoint.configureReporting('genBasic', payload);
        },
    },
    {
        zigbeeModel: ['FYRTUR block-out roller blind'],
        model: 'E1757',
        vendor: 'IKEA',
        description: 'FYRTUR roller blind',
        supports: 'open, close, stop, position',
        fromZigbee: [fz.cover_position_tilt, fz.generic_battery_remaining],
        toZigbee: [tz.cover_state, tz.cover_position_tilt],
        meta: {configureKey: 2},
        configure: async (device, coordinatorEndpoint) => {
            const endpoint = device.getEndpoint(1);
            await bind(endpoint, coordinatorEndpoint, ['genPowerCfg', 'closuresWindowCovering']);
            await configureReporting.batteryPercentageRemaining(endpoint);
            await configureReporting.currentPositionLiftPercentage(endpoint);
        },
    },
    {
        zigbeeModel: ['KADRILJ roller blind'],
        model: 'E1926',
        vendor: 'IKEA',
        description: 'KADRILJ roller blind',
        supports: 'open, close, stop, position',
        fromZigbee: [fz.cover_position_tilt, fz.generic_battery_remaining],
        toZigbee: [tz.cover_state, tz.cover_position_tilt],
        meta: {configureKey: 2},
        configure: async (device, coordinatorEndpoint) => {
            const endpoint = device.getEndpoint(1);
            await bind(endpoint, coordinatorEndpoint, ['genPowerCfg', 'closuresWindowCovering']);
            await configureReporting.batteryPercentageRemaining(endpoint);
            await configureReporting.currentPositionLiftPercentage(endpoint);
        },
    },
    {
        zigbeeModel: ['TRADFRI open/close remote'],
        model: 'E1766',
        vendor: 'IKEA',
        description: 'TRADFRI open/close remote',
        supports: 'click',
        fromZigbee: [fz.generic_battery, fz.cover_close, fz.cover_open, fz.cover_stop],
        toZigbee: [],
        meta: {configureKey: 1},
        configure: async (device, coordinatorEndpoint) => {
            const endpoint = device.getEndpoint(1);
            await bind(endpoint, coordinatorEndpoint, ['genPowerCfg']);
            await configureReporting.batteryPercentageRemaining(endpoint);
        },
    },
    {
        zigbeeModel: ['GUNNARP panel 40*40'],
        model: 'T1829',
        description: 'GUNNARP panel 40*40',
        vendor: 'IKEA',
        extend: generic.light_onoff_brightness_colortemp,
    },

    // Philips
    {
        zigbeeModel: ['LTC012'],
        model: '3306431P7',
        vendor: 'Philips',
        description: 'Hue Struana',
        extend: hue.light_onoff_brightness_colortemp,
    },
    {
        zigbeeModel: ['LLC012', 'LLC011'],
        model: '7299760PH',
        vendor: 'Philips',
        description: 'Hue Bloom',
        extend: hue.light_onoff_brightness_colorxy,
    },
    {
        zigbeeModel: ['LLC020'],
        model: '7146060PH',
        vendor: 'Philips',
        description: 'Hue Go',
        extend: hue.light_onoff_brightness_colortemp_colorxy,
    },
    {
        zigbeeModel: ['LCC001'],
        model: '4090531P7',
        vendor: 'Philips',
        description: 'Hue Flourish white and color ambiance ceiling light',
        extend: hue.light_onoff_brightness_colortemp_colorxy,
    },
    {
        zigbeeModel: ['LCG002'],
        model: '929001953101',
        vendor: 'Philips',
        description: 'Hue White and Color Ambiance GU10',
        extend: hue.light_onoff_brightness_colortemp_colorxy,
    },
    {
        zigbeeModel: ['LWA004'],
        model: '8718699688820',
        vendor: 'Philips',
        description: 'Hue Filament Standard A60/E27 bluetooth',
        extend: hue.light_onoff_brightness,
    },
    {
        zigbeeModel: ['LWB004'],
        model: '433714',
        vendor: 'Philips',
        description: 'Hue Lux A19 bulb E27',
        extend: hue.light_onoff_brightness,
    },
    {
        zigbeeModel: ['LWB006', 'LWB014'],
        model: '9290011370',
        vendor: 'Philips',
        description: 'Hue white A60 bulb E27',
        extend: hue.light_onoff_brightness,
    },
    {
        zigbeeModel: ['LWA001'],
        model: '8718699673147',
        vendor: 'Philips',
        description: 'Hue white A60 bulb E27 bluetooth',
        extend: hue.light_onoff_brightness,
    },
    {
        zigbeeModel: ['LWB010'],
        model: '8718696449691',
        vendor: 'Philips',
        description: 'Hue White Single bulb B22',
        extend: hue.light_onoff_brightness,
    },
    {
        zigbeeModel: ['LWG001'],
        model: '9290018195',
        vendor: 'Philips',
        description: 'Hue white GU10',
        extend: hue.light_onoff_brightness,
    },
    {
        zigbeeModel: ['LWG004'],
        model: 'LWG004',
        vendor: 'Philips',
        description: 'Hue white GU10 bluetooth',
        extend: hue.light_onoff_brightness,
    },
    {
        zigbeeModel: ['LST001'],
        model: '7299355PH',
        vendor: 'Philips',
        description: 'Hue white and color ambiance LightStrip',
        extend: hue.light_onoff_brightness_colorxy,
    },
    {
        zigbeeModel: ['LST002'],
        model: '915005106701',
        vendor: 'Philips',
        description: 'Hue white and color ambiance LightStrip plus',
        extend: hue.light_onoff_brightness_colortemp_colorxy,
    },
    {
        zigbeeModel: ['LST003', 'LST004'],
        model: '9290018187B',
        vendor: 'Philips',
        description: 'Hue white and color ambiance LightStrip Outdoor',
        extend: hue.light_onoff_brightness_colortemp_colorxy,
    },
    {
        zigbeeModel: ['LCA002'],
        model: '9290022166',
        vendor: 'Philips',
        description: 'Hue white and color ambiance E26',
        extend: hue.light_onoff_brightness_colortemp_colorxy,
    },
    {
        zigbeeModel: ['LCT001', 'LCT007', 'LCT010', 'LCT012', 'LCT014', 'LCT015', 'LCT016'],
        model: '9290012573A',
        vendor: 'Philips',
        description: 'Hue white and color ambiance E26/E27/E14',
        extend: hue.light_onoff_brightness_colortemp_colorxy,
    },
    {
        zigbeeModel: ['LCT002'],
        model: '9290002579A',
        vendor: 'Philips',
        description: 'Hue white and color ambiance BR30',
        extend: hue.light_onoff_brightness_colortemp_colorxy,
    },
    {
        zigbeeModel: ['LCT003'],
        model: '8718696485880',
        vendor: 'Philips',
        description: 'Hue white and color ambiance GU10',
        extend: hue.light_onoff_brightness_colortemp_colorxy,
    },
    {
        zigbeeModel: ['LCT024'],
        model: '915005733701',
        vendor: 'Philips',
        description: 'Hue White and color ambiance Play Lightbar',
        extend: hue.light_onoff_brightness_colortemp_colorxy,
    },
    {
        zigbeeModel: ['LTW011'],
        model: '464800',
        vendor: 'Philips',
        description: 'Hue white ambiance BR30 flood light',
        extend: hue.light_onoff_brightness_colortemp,
    },
    {
        zigbeeModel: ['LTW012'],
        model: '8718696695203',
        vendor: 'Philips',
        description: 'Hue white ambiance E14',
        extend: hue.light_onoff_brightness_colortemp,
    },
    {
        zigbeeModel: ['LWE002'],
        model: '9290020399',
        vendor: 'Philips',
        description: 'Hue white E14',
        extend: hue.light_onoff_brightness,
    },
    {
        zigbeeModel: ['LTW013'],
        model: '8718696598283',
        vendor: 'Philips',
        description: 'Hue white ambiance GU10',
        extend: hue.light_onoff_brightness_colortemp,
    },
    {
        zigbeeModel: ['LTG002'],
        model: '929001953301',
        vendor: 'Philips',
        description: 'Hue white ambiance GU10 with Bluetooth',
        extend: hue.light_onoff_brightness_colortemp,
    },
    {
        zigbeeModel: ['LTW015'],
        model: '9290011998B',
        vendor: 'Philips',
        description: 'Hue white ambiance E26',
        extend: hue.light_onoff_brightness_colortemp,
    },
    {
        zigbeeModel: ['LTA002'],
        model: '9290022167',
        vendor: 'Philips',
        description: 'Hue white ambiance E26 with Bluetooth',
        extend: hue.light_onoff_brightness_colortemp,
    },
    {
        zigbeeModel: ['LTW010', 'LTW001', 'LTW004'],
        model: '8718696548738',
        vendor: 'Philips',
        description: 'Hue white ambiance E26/E27',
        extend: hue.light_onoff_brightness_colortemp,
    },
    {
        zigbeeModel: ['LTW017'],
        model: '915005587401',
        vendor: 'Philips',
        description: 'Hue white ambiance Adore light',
        extend: hue.light_onoff_brightness_colortemp,
    },
    {
        zigbeeModel: ['LCW001'],
        model: '4090130P7',
        vendor: 'Philips',
        description: 'Hue Sana',
        extend: hue.light_onoff_brightness_colortemp_colorxy,
    },
    {
        zigbeeModel: ['LTC001'],
        model: '3261030P7',
        vendor: 'Philips',
        description: 'Hue Being',
        extend: hue.light_onoff_brightness_colortemp,
    },
    {
        zigbeeModel: ['LTC003'],
        model: '3261331P7',
        vendor: 'Philips',
        description: 'Hue white ambiance Still',
        extend: hue.light_onoff_brightness_colortemp,
    },
    {
        zigbeeModel: ['LTC011'],
        model: '4096730U7',
        vendor: 'Philips',
        description: 'Hue Cher ceiling light',
        extend: hue.light_onoff_brightness_colortemp,
    },
    {
        zigbeeModel: ['LTC013'],
        model: '3216131P5',
        vendor: 'Philips',
        description: 'Hue white ambiance Aurelle square panel light',
        extend: hue.light_onoff_brightness_colortemp,
    },
    {
        zigbeeModel: ['LTC015'],
        model: '3216331P5',
        vendor: 'Philips',
        description: 'Hue white ambiance Aurelle rectangle panel light',
        extend: hue.light_onoff_brightness_colortemp,
    },
    {
        zigbeeModel: ['LTC016'],
        model: '3216431P5',
        vendor: 'Philips',
        description: 'Hue white ambiance Aurelle round panel light',
        extend: hue.light_onoff_brightness_colortemp,
    },
    {
        zigbeeModel: ['LTP003', 'LTP001'],
        model: '4033930P7',
        vendor: 'Philips',
        description: 'Hue white ambiance suspension Fair',
        extend: hue.light_onoff_brightness_colortemp,
    },
    {
        zigbeeModel: ['LWF002'],
        model: '9290011370B',
        vendor: 'Philips',
        description: 'Hue white A60 bulb E27',
        extend: hue.light_onoff_brightness,
    },
    {
        zigbeeModel: ['LWB015'],
        model: '046677476816',
        vendor: 'Philips',
        description: 'Hue white PAR38 outdoor',
        extend: hue.light_onoff_brightness,
    },
    {
        zigbeeModel: ['LLC010'],
        model: '7199960PH',
        vendor: 'Philips',
        description: 'Hue Iris',
        extend: hue.light_onoff_brightness_colorxy,
    },
    {
        zigbeeModel: ['RWL020', 'RWL021'],
        model: '324131092621',
        vendor: 'Philips',
        description: 'Hue dimmer switch',
        supports: 'on/off, brightness, up/down/hold/release, click count',
        fromZigbee: [
            fz._324131092621_ignore_on, fz._324131092621_ignore_off, fz._324131092621_ignore_step,
            fz._324131092621_ignore_stop, fz._324131092621_notification,
            fz.generic_battery_remaining,
        ],
        toZigbee: [],
        meta: {configureKey: 1},
        configure: async (device, coordinatorEndpoint) => {
            const endpoint1 = device.getEndpoint(1);
            await bind(endpoint1, coordinatorEndpoint, ['genOnOff', 'genLevelCtrl']);

            const endpoint2 = device.getEndpoint(2);
            const options = {manufacturerCode: 0x100B, disableDefaultResponse: true};
            await endpoint2.write('genBasic', {0x0031: {value: 0x000B, type: 0x19}}, options);
            await bind(endpoint2, coordinatorEndpoint, ['manuSpecificPhilips', 'genPowerCfg']);
            await configureReporting.batteryPercentageRemaining(endpoint2);
        },
        endpoint: (device) => {
            return {'ep1': 1, 'ep2': 2};
        },
    },
    {
        zigbeeModel: ['SML001'],
        model: '9290012607',
        vendor: 'Philips',
        description: 'Hue motion sensor',
        supports: 'occupancy, temperature, illuminance',
        fromZigbee: [
            fz.generic_battery_remaining, fz.occupancy, fz.temperature,
            fz.generic_illuminance,
            fz.ignore_basic_report,
        ],
        toZigbee: [tz.occupancy_timeout, tz.hue_motion_sensitivity],
        endpoint: (device) => {
            return {
                'default': 2, // default
                'ep1': 1,
                'ep2': 2, // e.g. for write to msOccupancySensing
            };
        },
        meta: {configureKey: 1},
        configure: async (device, coordinatorEndpoint) => {
            const endpoint = device.getEndpoint(2);
            const binds = ['genPowerCfg', 'msIlluminanceMeasurement', 'msTemperatureMeasurement', 'msOccupancySensing'];
            await bind(endpoint, coordinatorEndpoint, binds);
            await configureReporting.batteryPercentageRemaining(endpoint);
            await configureReporting.occupancy(endpoint);
            await configureReporting.temperature(endpoint);
            await configureReporting.illuminance(endpoint);
        },
    },
    {
        zigbeeModel: ['SML002'],
        model: '9290019758',
        vendor: 'Philips',
        description: 'Hue motion outdoor sensor',
        supports: 'occupancy, temperature, illuminance',
        fromZigbee: [
            fz.generic_battery_remaining, fz.occupancy, fz.temperature,
            fz.generic_illuminance,

        ],
        toZigbee: [tz.occupancy_timeout, tz.hue_motion_sensitivity],
        endpoint: (device) => {
            return {
                'default': 2, // default
                'ep1': 1,
                'ep2': 2, // e.g. for write to msOccupancySensing
            };
        },
        meta: {configureKey: 1},
        configure: async (device, coordinatorEndpoint) => {
            const endpoint = device.getEndpoint(2);
            const binds = ['genPowerCfg', 'msIlluminanceMeasurement', 'msTemperatureMeasurement', 'msOccupancySensing'];
            await bind(endpoint, coordinatorEndpoint, binds);
            await configureReporting.batteryPercentageRemaining(endpoint);
            await configureReporting.occupancy(endpoint);
            await configureReporting.temperature(endpoint);
            await configureReporting.illuminance(endpoint);
        },
    },
    {
        zigbeeModel: ['LOM001'],
        model: '929002240401',
        vendor: 'Philips',
        description: 'Hue smart plug',
        supports: 'on/off',
        fromZigbee: [fz.state],
        toZigbee: [tz.on_off],
        meta: {configureKey: 1},
        configure: async (device, coordinatorEndpoint) => {
            const endpoint = device.getEndpoint(11);
            await bind(endpoint, coordinatorEndpoint, ['genOnOff']);
            await configureReporting.onOff(endpoint);
        },
    },
    {
        zigbeeModel: ['LLC014'],
        model: '7099860PH',
        vendor: 'Philips',
        description: 'LivingColors Aura',
        extend: hue.light_onoff_brightness_colorxy,
    },
    {
        zigbeeModel: ['LTC014'],
        model: '3216231P5',
        vendor: 'Philips',
        description: 'Hue white ambiance Aurelle rectangle panel light',
        extend: hue.light_onoff_brightness_colortemp,
    },
    {
        zigbeeModel: ['1744530P7'],
        model: '8718696170625',
        vendor: 'Philips',
        description: 'Hue Fuzo outdoor wall light',
        extend: hue.light_onoff_brightness,
    },
    {
        zigbeeModel: ['1743630P7'],
        model: '17436/30/P7',
        vendor: 'Philips',
        description: 'Hue Welcome white flood light',
        extend: hue.light_onoff_brightness,
    },
    {
        zigbeeModel: ['LCS001'],
        model: '1741830P7',
        vendor: 'Philips',
        description: 'Hue Lily outdoor spot light',
        extend: hue.light_onoff_brightness_colortemp_colorxy,
    },
    {
        zigbeeModel: ['LWV001'],
        model: '929002241201',
        vendor: 'Philips',
        description: 'Hue white filament Edison E27 LED',
        extend: hue.light_onoff_brightness,
    },

    // Belkin
    {
        zigbeeModel: ['MZ100'],
        model: 'F7C033',
        vendor: 'Belkin',
        description: 'WeMo smart LED bulb',
        fromZigbee: [
            fz.brightness, fz.state,
        ],
        supports: generic.light_onoff_brightness.supports,
        toZigbee: generic.light_onoff_brightness.toZigbee,
    },

    // EDP
    {
        zigbeeModel: ['ZB-SmartPlug-1.0.0'],
        model: 'PLUG EDP RE:DY',
        vendor: 'EDP',
        description: 're:dy plug',
        supports: 'on/off, power measurement',
        fromZigbee: [fz.state, fz.generic_power],
        toZigbee: [tz.on_off],
        meta: {configureKey: 2},
        configure: async (device, coordinatorEndpoint) => {
            const endpoint = device.getEndpoint(85);
            await configureReporting.onOff(endpoint);
            await configureReporting.instantaneousDemand(endpoint);
            await endpoint.read('seMetering', ['multiplier', 'divisor']);
        },
    },
    {
        zigbeeModel: ['ZB-RelayControl-1.0.0'],
        model: 'SWITCH EDP RE:DY',
        vendor: 'EDP',
        description: 're:dy switch',
        supports: 'on/off',
        fromZigbee: [fz.state],
        toZigbee: [tz.on_off],
        meta: {configureKey: 1},
        configure: async (device, coordinatorEndpoint) => {
            const endpoint = device.getEndpoint(85);
            await configureReporting.onOff(endpoint);
        },
    },

    // Custom devices (DiY)
    {
        zigbeeModel: ['lumi.router'],
        model: 'CC2530.ROUTER',
        vendor: 'Custom devices (DiY)',
        description: '[CC2530 router](http://ptvo.info/cc2530-based-zigbee-coordinator-and-router-112/)',
        supports: 'state, description, type, rssi',
        fromZigbee: [fz.CC2530ROUTER_state, fz.CC2530ROUTER_meta],
        toZigbee: [tz.ptvo_switch_trigger],
    },
    {
        zigbeeModel: ['ptvo.switch'],
        model: 'ptvo.switch',
        vendor: 'Custom devices (DiY)',
        description: '[Multi-channel relay switch](https://ptvo.info/zigbee-switch-configurable-firmware-router-199/)',
        supports: 'hold, single, double and triple click, on/off',
        fromZigbee: [fz.ptvo_switch_state, fz.ptvo_switch_buttons],
        toZigbee: [tz.on_off, tz.ptvo_switch_trigger],
        endpoint: (device) => {
            return {'bottom_left': 1, 'bottom_right': 2, 'top_left': 3, 'top_right': 4, 'center': 5};
        },
    },
    {
        zigbeeModel: ['DNCKAT_S001'],
        model: 'DNCKATSW001',
        vendor: 'Custom devices (DiY)',
        description: '[DNCKAT single key wired wall light switch](https://github.com/dzungpv/dnckatsw00x/)',
        supports: 'on/off',
        fromZigbee: [fz.state],
        toZigbee: [tz.on_off],
    },
    {
        zigbeeModel: ['DNCKAT_S002'],
        model: 'DNCKATSW002',
        vendor: 'Custom devices (DiY)',
        description: '[DNCKAT double key wired wall light switch](https://github.com/dzungpv/dnckatsw00x/)',
        supports: 'hold/release, on/off',
        fromZigbee: [fz.DNCKAT_S00X_state, fz.DNCKAT_S00X_buttons],
        toZigbee: [tz.on_off],
        endpoint: (device) => {
            return {'left': 1, 'right': 2};
        },
    },
    {
        zigbeeModel: ['DNCKAT_S003'],
        model: 'DNCKATSW003',
        vendor: 'Custom devices (DiY)',
        description: '[DNCKAT triple key wired wall light switch](https://github.com/dzungpv/dnckatsw00x/)',
        supports: 'hold/release, on/off',
        fromZigbee: [fz.DNCKAT_S00X_state, fz.DNCKAT_S00X_buttons],
        toZigbee: [tz.on_off],
        endpoint: (device) => {
            return {'left': 1, 'center': 2, 'right': 3};
        },
    },
    {
        zigbeeModel: ['DNCKAT_S004'],
        model: 'DNCKATSW004',
        vendor: 'Custom devices (DiY)',
        description: '[DNCKAT quadruple key wired wall light switch](https://github.com/dzungpv/dnckatsw00x/)',
        supports: 'hold/release, on/off',
        fromZigbee: [fz.DNCKAT_S00X_state, fz.DNCKAT_S00X_buttons],
        toZigbee: [tz.on_off],
        endpoint: (device) => {
            return {'bottom_left': 1, 'bottom_right': 2, 'top_left': 3, 'top_right': 4};
        },
    },
    {
        zigbeeModel: ['ZigUP'],
        model: 'ZigUP',
        vendor: 'Custom devices (DiY)',
        description: '[CC2530 based ZigBee relais, switch, sensor and router](https://github.com/formtapez/ZigUP/)',
        supports: 'relais, RGB-stripe, sensors, S0-counter, ADC, digital I/O',
        fromZigbee: [fz.ZigUP_parse],
        toZigbee: [tz.on_off, tz.light_color, tz.ZigUP_lock],
    },
    {
        zigbeeModel: ['DIYRuZ_R4_5'],
        model: 'DIYRuZ_R4_5',
        vendor: 'Custom devices (DiY)',
        description: '[DiY 4 Relays + 4 switches + 1 buzzer](http://modkam.ru/?p=1054)',
        supports: 'on/off',
        fromZigbee: [fz.DNCKAT_S00X_state],
        toZigbee: [tz.on_off],
        endpoint: (device) => {
            return {'bottom_left': 1, 'bottom_right': 2, 'top_left': 3, 'top_right': 4, 'center': 5};
        },
    },
    {
        zigbeeModel: ['DIYRuZ_KEYPAD20'],
        model: 'DIYRuZ_KEYPAD20',
        vendor: 'Custom devices (DiY)',
        description: '[DiY 20 button keypad](http://modkam.ru/?p=1114)',
        supports: 'click',
        fromZigbee: [fz.keypad20states, fz.keypad20_battery],
        toZigbee: [],
        endpoint: (device) => {
            return {
                'btn_1': 1, 'btn_2': 2, 'btn_3': 3, 'btn_4': 4, 'btn_5': 5,
                'btn_6': 6, 'btn_7': 7, 'btn_8': 8, 'btn_9': 9, 'btn_10': 10,
                'btn_11': 11, 'btn_12': 12, 'btn_13': 13, 'btn_14': 14, 'btn_15': 15,
                'btn_16': 16, 'btn_17': 17, 'btn_18': 18, 'btn_19': 19, 'btn_20': 20,
            };
        },
    },
    {
        zigbeeModel: ['DIYRuZ_magnet'],
        model: 'DIYRuZ_magnet',
        vendor: 'DIYRuZ',
        description: '[DIYRuZ contact sensor](https://modkam.ru/?p=1220)',
        supports: 'contact',
        fromZigbee: [fz.keypad20_battery, fz.xiaomi_contact],
        toZigbee: [],
    },
    {
        zigbeeModel: ['ZWallRemote0'],
        model: 'ZWallRemote0',
        vendor: 'Custom devices (DiY)',
        description: 'Matts Wall Switch Remote (https://github.com/mattlokes/ZWallRemote)',
        supports: 'on/off',
        fromZigbee: [fz.cmdToggle],
        toZigbee: [],
    },
    {
        zigbeeModel: ['DTB190502A1'],
        model: 'DTB190502A1',
        vendor: 'Custom devices (DiY)',
        description: '[CC2530 based IO Board https://databyte.ch/?portfolio=zigbee-erstes-board-dtb190502a)',
        supports: 'switch, buttons',
        fromZigbee: [fz.DTB190502A1_parse],
        toZigbee: [tz.DTB190502A1_LED],
    },

    // eCozy
    {
        zigbeeModel: ['Thermostat'],
        model: '1TST-EU',
        vendor: 'eCozy',
        description: 'Smart heating thermostat',
        supports: 'temperature, occupancy, un-/occupied heating, schedule',
        fromZigbee: [
            fz.generic_battery_voltage,
            fz.thermostat_att_report,
        ],
        toZigbee: [
            tz.factory_reset, tz.thermostat_local_temperature, tz.thermostat_local_temperature_calibration,
            tz.thermostat_occupancy, tz.thermostat_occupied_heating_setpoint,
            tz.thermostat_unoccupied_heating_setpoint, tz.thermostat_setpoint_raise_lower,
            tz.thermostat_remote_sensing, tz.thermostat_control_sequence_of_operation, tz.thermostat_system_mode,
            tz.thermostat_weekly_schedule, tz.thermostat_clear_weekly_schedule, tz.thermostat_weekly_schedule_rsp,
            tz.thermostat_relay_status_log, tz.thermostat_relay_status_log_rsp,
        ],
        meta: {configureKey: 1},
        configure: async (device, coordinatorEndpoint) => {
            const endpoint = device.getEndpoint(3);
            const binds = [
                'genBasic', 'genPowerCfg', 'genIdentify', 'genTime', 'genPollCtrl', 'hvacThermostat',
                'hvacUserInterfaceCfg',
            ];
            await bind(endpoint, coordinatorEndpoint, binds);
            await configureReporting.thermostatTemperature(endpoint);
        },
    },

    // OSRAM
    {
        zigbeeModel: ['Outdoor Lantern W RGBW OSRAM'],
        model: '4058075816718',
        vendor: 'OSRAM',
        description: 'SMART+ outdoor wall lantern RGBW',
        extend: generic.light_onoff_brightness_colortemp_colorxy,
    },
    {
        zigbeeModel: ['Classic A60 RGBW'],
        model: 'AA69697',
        vendor: 'OSRAM',
        description: 'Classic A60 RGBW',
        extend: generic.light_onoff_brightness_colortemp_colorxy,
    },
    {
        zigbeeModel: ['CLA60 RGBW OSRAM'],
        model: 'AC03645',
        vendor: 'OSRAM',
        description: 'LIGHTIFY LED CLA60 E27 RGBW',
        extend: generic.light_onoff_brightness_colortemp_colorxy,
    },
    {
        zigbeeModel: ['CLA60 TW OSRAM'],
        model: 'AC03642',
        vendor: 'OSRAM',
        description: 'SMART+ CLASSIC A 60 TW',
        extend: generic.light_onoff_brightness_colortemp,
    },
    {
        zigbeeModel: ['PAR16 DIM Z3'],
        model: 'AC08560',
        vendor: 'OSRAM',
        description: 'SMART+ LED PAR16 GU10',
        extend: generic.light_onoff_brightness,
    },
    {
        zigbeeModel: ['CLA60 RGBW Z3'],
        model: 'AC03647',
        vendor: 'OSRAM',
        description: 'SMART+ LED CLASSIC E27 RGBW',
        extend: generic.light_onoff_brightness_colortemp_colorxy,
    },
    {
        // AA70155 is model number of both bulbs.
        zigbeeModel: ['LIGHTIFY A19 Tunable White', 'Classic A60 TW'],
        model: 'AA70155',
        vendor: 'OSRAM',
        description: 'LIGHTIFY LED A19 tunable white / Classic A60 TW',
        supports: generic.light_onoff_brightness_colortemp.supports,
        toZigbee: generic.light_onoff_brightness_colortemp.toZigbee.concat([tz.osram_cmds]),
        fromZigbee: generic.light_onoff_brightness_colortemp.fromZigbee,
    },
    {
        zigbeeModel: ['PAR16 50 TW'],
        model: 'AA68199',
        vendor: 'OSRAM',
        description: 'LIGHTIFY LED PAR16 50 GU10 tunable white',
        supports: generic.light_onoff_brightness_colortemp.supports,
        toZigbee: generic.light_onoff_brightness_colortemp.toZigbee.concat([tz.osram_cmds]),
        fromZigbee: generic.light_onoff_brightness_colortemp.fromZigbee,
    },
    {
        zigbeeModel: ['Classic B40 TW - LIGHTIFY'],
        model: 'AB32840',
        vendor: 'OSRAM',
        description: 'LIGHTIFY LED Classic B40 tunable white',
        extend: generic.light_onoff_brightness_colortemp,
    },
    {
        zigbeeModel: ['Ceiling TW OSRAM'],
        model: '4058075816794',
        vendor: 'OSRAM',
        description: 'Smart+ Ceiling TW',
        extend: generic.light_onoff_brightness_colortemp,
    },
    {
        zigbeeModel: ['Classic A60 W clear - LIGHTIFY'],
        model: 'AC03641',
        vendor: 'OSRAM',
        description: 'LIGHTIFY LED Classic A60 clear',
        extend: generic.light_onoff_brightness,
    },
    {
        zigbeeModel: ['Surface Light W �C LIGHTIFY'],
        model: '4052899926158',
        vendor: 'OSRAM',
        description: 'LIGHTIFY Surface Light TW',
        extend: generic.light_onoff_brightness,
    },
    {
        zigbeeModel: ['Surface Light TW'],
        model: 'AB401130055',
        vendor: 'OSRAM',
        description: 'LIGHTIFY Surface Light LED Tunable White',
        extend: generic.light_onoff_brightness_colortemp,
    },
    {
        zigbeeModel: ['Plug 01'],
        model: 'AB3257001NJ',
        description: 'Smart+ plug',
        supports: 'on/off',
        vendor: 'OSRAM',
        fromZigbee: [fz.state],
        toZigbee: [tz.on_off],
        meta: {configureKey: 1},
        configure: async (device, coordinatorEndpoint) => {
            const endpoint = device.getEndpoint(3);
            await bind(endpoint, coordinatorEndpoint, ['genOnOff']);
            await configureReporting.onOff(endpoint);
        },
    },
    {
        zigbeeModel: ['Plug Z3'],
        model: 'AC10691',
        description: 'Smart+ plug',
        supports: 'on/off',
        vendor: 'OSRAM',
        fromZigbee: [fz.state],
        toZigbee: [tz.on_off],
        meta: {configureKey: 1},
        configure: async (device, coordinatorEndpoint) => {
            const endpoint = device.getEndpoint(3);
            await bind(endpoint, coordinatorEndpoint, ['genOnOff']);
            await configureReporting.onOff(endpoint);
        },
    },
    {
        zigbeeModel: ['Flex RGBW', 'LIGHTIFY Indoor Flex RGBW', 'LIGHTIFY Flex RGBW'],
        model: '4052899926110',
        vendor: 'OSRAM',
        description: 'Flex RGBW',
        extend: generic.light_onoff_brightness_colortemp_colorxy,
    },
    {
        zigbeeModel: ['LIGHTIFY Outdoor Flex RGBW', 'LIGHTIFY FLEX OUTDOOR RGBW'],
        model: '4058075036185',
        vendor: 'OSRAM',
        description: 'Outdoor Flex RGBW',
        extend: generic.light_onoff_brightness_colortemp_colorxy,
    },
    {
        zigbeeModel: ['Gardenpole RGBW-Lightify'],
        model: '4058075036147',
        vendor: 'OSRAM',
        description: 'Smart+ gardenpole RGBW',
        extend: generic.light_onoff_brightness_colortemp_colorxy,
    },
    {
        zigbeeModel: ['Gardenpole Mini RGBW OSRAM'],
        model: 'AC0363900NJ',
        vendor: 'OSRAM',
        description: 'Smart+ mini gardenpole RGBW',
        extend: generic.light_onoff_brightness_colortemp_colorxy,
    },
    {
        zigbeeModel: ['PAR 16 50 RGBW - LIGHTIFY'],
        model: 'AB35996',
        vendor: 'OSRAM',
        description: 'Smart+ Spot GU10 Multicolor',
        extend: generic.light_onoff_brightness_colortemp_colorxy,
    },
    {
        zigbeeModel: ['PAR16 RGBW Z3'],
        model: 'AC08559',
        vendor: 'OSRAM',
        description: 'SMART+ Spot GU10 Multicolor',
        extend: generic.light_onoff_brightness_colortemp_colorxy,
    },
    {
        zigbeeModel: ['B40 DIM Z3'],
        model: 'AC08562',
        vendor: 'OSRAM',
        description: 'SMART+ Candle E14 Dimmable White',
        extend: generic.light_onoff_brightness,
    },
    {
        zigbeeModel: ['Motion Sensor-A'],
        model: 'AC01353010G',
        vendor: 'OSRAM',
        description: 'SMART+ Motion Sensor',
        supports: 'occupancy and temperature',
        fromZigbee: [
            fz.temperature,
            fz.iaszone_occupancy_2,
        ],
        toZigbee: [],
        meta: {configureKey: 1},
        configure: async (device, coordinatorEndpoint) => {
            const endpoint = device.getEndpoint(1);
            await bind(endpoint, coordinatorEndpoint, ['msTemperatureMeasurement', 'genPowerCfg']);
            await configureReporting.temperature(endpoint);
            await configureReporting.batteryPercentageRemaining(endpoint);
        },
    },
    {
        zigbeeModel: ['MR16 TW OSRAM'],
        model: 'AC03648',
        vendor: 'OSRAM',
        description: 'SMART+ spot GU5.3 tunable white',
        extend: generic.light_onoff_brightness_colortemp,
    },
    {
        zigbeeModel: ['Lightify Switch Mini', 'Lightify Switch Mini\u0000'],
        model: 'AC0251100NJ',
        vendor: 'OSRAM',
        description: 'Smart+ switch mini',
        supports: 'circle, up, down and hold/release',
        fromZigbee: [
            fz.AC0251100NJ_cmdOn, fz.AC0251100NJ_cmdMoveWithOnOff, fz.AC0251100NJ_cmdStop,
            fz.AC0251100NJ_cmdMoveToColorTemp, fz.AC0251100NJ_cmdMoveHue, fz.AC0251100NJ_cmdMoveToSaturation,
            fz.AC0251100NJ_cmdOff, fz.AC0251100NJ_cmdMove, fz.battery_3V,
            fz.AC0251100NJ_cmdMoveToLevelWithOnOff,
        ],
        toZigbee: [],
        meta: {configureKey: 1},
        configure: async (device, coordinatorEndpoint) => {
            const endpoint1 = device.getEndpoint(1);
            const endpoint2 = device.getEndpoint(2);
            const endpoint3 = device.getEndpoint(3);
            await bind(endpoint1, coordinatorEndpoint, ['genOnOff', 'genLevelCtrl', 'genPowerCfg']);
            await bind(endpoint2, coordinatorEndpoint, ['genOnOff', 'genLevelCtrl']);
            await bind(endpoint3, coordinatorEndpoint, ['genLevelCtrl', 'lightingColorCtrl']);
            await configureReporting.batteryVoltage(endpoint1);
        },
    },
    {
        zigbeeModel: ['SubstiTube'],
        model: 'ST8AU-CON',
        vendor: 'OSRAM',
        description: 'OSRAM SubstiTUBE T8 Advanced UO Connected',
        extend: generic.light_onoff_brightness,
    },


    // Hive
    {
        zigbeeModel: ['FWBulb01'],
        model: 'HALIGHTDIMWWE27',
        vendor: 'Hive',
        description: 'Active smart bulb white LED (E27)',
        extend: generic.light_onoff_brightness,
    },
    {
        zigbeeModel: ['FWBulb02UK'],
        model: 'HALIGHTDIMWWB22',
        vendor: 'Hive',
        description: 'Active smart bulb white LED (B22)',
        extend: generic.light_onoff_brightness,
    },
    {
        zigbeeModel: ['SLP2b', 'SLP2c'],
        model: '1613V',
        vendor: 'Hive',
        description: 'Active plug',
        supports: 'on/off, power measurement',
        fromZigbee: [fz.state, fz.generic_power, fz.temperature],
        toZigbee: [tz.on_off],
        meta: {configureKey: 2},
        configure: async (device, coordinatorEndpoint) => {
            const endpoint = device.getEndpoint(9);
            await bind(endpoint, coordinatorEndpoint, ['genOnOff']);
            await configureReporting.onOff(endpoint);
            await configureReporting.instantaneousDemand(endpoint);
            await endpoint.read('seMetering', ['multiplier', 'divisor']);
        },
    },
    {
        zigbeeModel: ['TWBulb01US'],
        model: 'HV-GSCXZB269',
        vendor: 'Hive',
        description: 'Active light cool to warm white (E26) ',
        extend: generic.light_onoff_brightness_colortemp,
    },
    {
        zigbeeModel: ['TWBulb01UK'],
        model: 'HV-GSCXZB279_HV-GSCXZB229',
        vendor: 'Hive',
        description: 'Active light, warm to cool white (E27 & B22)',
        extend: generic.light_onoff_brightness_colortemp,
    },
    {
        zigbeeModel: ['TWGU10Bulb01UK'],
        model: 'HV-GUCXZB5',
        vendor: 'Hive',
        description: 'Active light, warm to cool white (GU10)',
        extend: generic.light_onoff_brightness_colortemp,
    },

    // Innr
    {
        zigbeeModel: ['RB 185 C'],
        model: 'RB 185 C',
        vendor: 'Innr',
        description: 'E27 bulb RGBW',
        extend: generic.light_onoff_brightness_colortemp_colorxy,
    },
    {
        zigbeeModel: ['BY 185 C'],
        model: 'BY 185 C',
        vendor: 'Innr',
        description: 'B22 bulb RGBW',
        extend: generic.light_onoff_brightness_colortemp_colorxy,
    },
    {
        zigbeeModel: ['RB 250 C'],
        model: 'RB 250 C',
        vendor: 'Innr',
        description: 'E14 bulb RGBW',
        extend: generic.light_onoff_brightness_colortemp_colorxy,
    },
    {
        zigbeeModel: ['RB 265'],
        model: 'RB 265',
        vendor: 'Innr',
        description: 'E27 bulb',
        extend: generic.light_onoff_brightness,
    },
    {
        zigbeeModel: ['RF 265'],
        model: 'RF 265',
        vendor: 'Innr',
        description: 'E27 bulb filament clear',
        extend: generic.light_onoff_brightness,
    },
    {
        zigbeeModel: ['RB 278 T'],
        model: 'RB 278 T',
        vendor: 'Innr',
        description: 'E27 bulb',
        extend: generic.light_onoff_brightness,
    },
    {
        zigbeeModel: ['RB 285 C'],
        model: 'RB 285 C',
        vendor: 'Innr',
        description: 'E27 bulb RGBW',
        extend: generic.light_onoff_brightness_colortemp_colorxy,
    },
    {
        zigbeeModel: ['BY 285 C'],
        model: 'BY 285 C',
        vendor: 'Innr',
        description: 'B22 bulb RGBW',
        extend: generic.light_onoff_brightness_colortemp_colorxy,
    },
    {
        zigbeeModel: ['RB 165'],
        model: 'RB 165',
        vendor: 'Innr',
        description: 'E27 bulb',
        extend: generic.light_onoff_brightness,
    },
    {
        zigbeeModel: ['RB 175 W'],
        model: 'RB 175 W',
        vendor: 'Innr',
        description: 'E27 bulb warm dimming',
        extend: generic.light_onoff_brightness,
    },
    {
        zigbeeModel: ['RB 178 T'],
        model: 'RB 178 T',
        vendor: 'Innr',
        description: 'Smart bulb tunable white E27',
        extend: generic.light_onoff_brightness_colortemp,
    },
    {
        zigbeeModel: ['RS 122'],
        model: 'RS 122',
        vendor: 'Innr',
        description: 'GU10 spot',
        extend: generic.light_onoff_brightness,
    },
    {
        zigbeeModel: ['RS 125'],
        model: 'RS 125',
        vendor: 'Innr',
        description: 'GU10 spot',
        extend: generic.light_onoff_brightness,
    },
    {
        zigbeeModel: ['RS 225'],
        model: 'RS 225',
        vendor: 'Innr',
        description: 'GU10 Spot',
        extend: generic.light_onoff_brightness,
    },
    {
        zigbeeModel: ['RS 128 T'],
        model: 'RS 128 T',
        vendor: 'Innr',
        description: 'GU10 spot 350 lm, dimmable, white spectrum',
        extend: generic.light_onoff_brightness_colortemp,
    },
    {
        zigbeeModel: ['RS 228 T'],
        model: 'RS 228 T',
        vendor: 'Innr',
        description: 'GU10 spot 350 lm, dimmable, white spectrum',
        extend: generic.light_onoff_brightness_colortemp,
    },
    {
        zigbeeModel: ['RB 145'],
        model: 'RB 145',
        vendor: 'Innr',
        description: 'E14 candle',
        extend: generic.light_onoff_brightness,
    },
    {
        zigbeeModel: ['RB 245'],
        model: 'RB 245',
        vendor: 'Innr',
        description: 'E14 candle',
        extend: generic.light_onoff_brightness,
    },
    {
        zigbeeModel: ['RB 248 T'],
        model: 'RB 248 T',
        vendor: 'Innr',
        description: 'E14 candle with white spectrum',
        extend: generic.light_onoff_brightness_colortemp,
    },
    {
        zigbeeModel: ['RF 263'],
        model: 'RF 263',
        vendor: 'Innr',
        description: 'E27 filament bulb dimmable',
        extend: generic.light_onoff_brightness,
    },
    {
        zigbeeModel: ['BY 165', 'BY 265'],
        model: 'BY 165',
        vendor: 'Innr',
        description: 'B22 bulb dimmable',
        extend: generic.light_onoff_brightness,
    },
    {
        zigbeeModel: ['PL 110'],
        model: 'PL 110',
        vendor: 'Innr',
        description: 'Puck Light',
        extend: generic.light_onoff_brightness,
    },
    {
        zigbeeModel: ['ST 110'],
        model: 'ST 110',
        vendor: 'Innr',
        description: 'Strip Light',
        extend: generic.light_onoff_brightness,
    },
    {
        zigbeeModel: ['UC 110'],
        model: 'UC 110',
        vendor: 'Innr',
        description: 'Under cabinet light',
        extend: generic.light_onoff_brightness,
    },
    {
        zigbeeModel: ['DL 110 N'],
        model: 'DL 110 N',
        vendor: 'Innr',
        description: 'Spot narrow',
        extend: generic.light_onoff_brightness,
    },
    {
        zigbeeModel: ['DL 110 W'],
        model: 'DL 110 W',
        vendor: 'Innr',
        description: 'Spot wide',
        extend: generic.light_onoff_brightness,
    },
    {
        zigbeeModel: ['SL 110 N'],
        model: 'SL 110 N',
        vendor: 'Innr',
        description: 'Spot Flex narrow',
        extend: generic.light_onoff_brightness,
    },
    {
        zigbeeModel: ['SL 110 M'],
        model: 'SL 110 M',
        vendor: 'Innr',
        description: 'Spot Flex medium',
        extend: generic.light_onoff_brightness,
    },
    {
        zigbeeModel: ['SL 110 W'],
        model: 'SL 110 W',
        vendor: 'Innr',
        description: 'Spot Flex wide',
        extend: generic.light_onoff_brightness,
    },
    {
        zigbeeModel: ['SP 120'],
        model: 'SP 120',
        vendor: 'Innr',
        description: 'Smart plug',
        supports: 'on/off, power measurement',
        fromZigbee: [fz.SP120_power, fz.state],
        toZigbee: [tz.on_off],
        meta: {configureKey: 1},
        configure: async (device, coordinatorEndpoint) => {
            const endpoint = device.getEndpoint(1);
            await bind(endpoint, coordinatorEndpoint, ['genOnOff', 'haElectricalMeasurement']);
            await configureReporting.onOff(endpoint);
            await configureReporting.activePower(endpoint);
            await configureReporting.rmsCurrent(endpoint);
            await configureReporting.rmsVoltage(endpoint);
        },
    },

    // Sylvania
    {
        zigbeeModel: ['LIGHTIFY RT Tunable White'],
        model: '73742',
        vendor: 'Sylvania',
        description: 'LIGHTIFY LED adjustable white RT 5/6',
        extend: generic.light_onoff_brightness_colortemp,
    },
    {
        zigbeeModel: ['RT RGBW'],
        model: '73741',
        vendor: 'Sylvania',
        description: 'LIGHTIFY LED adjustable color RT 5/6',
        extend: generic.light_onoff_brightness_colortemp_colorxy,
    },
    {
        zigbeeModel: ['LIGHTIFY BR Tunable White'],
        model: '73740',
        vendor: 'Sylvania',
        description: 'LIGHTIFY LED adjustable white BR30',
        extend: generic.light_onoff_brightness_colortemp,
    },
    {
        zigbeeModel: ['LIGHTIFY BR RGBW', 'BR30 RGBW'],
        model: '73739',
        vendor: 'Sylvania',
        description: 'LIGHTIFY LED RGBW BR30',
        supports: generic.light_onoff_brightness_colortemp_colorxy.supports,
        toZigbee: generic.light_onoff_brightness_colortemp_colorxy.toZigbee.concat([tz.osram_cmds]),
        fromZigbee: generic.light_onoff_brightness_colortemp_colorxy.fromZigbee,
    },
    {
        zigbeeModel: ['LIGHTIFY A19 RGBW', 'A19 RGBW'],
        model: '73693',
        vendor: 'Sylvania',
        description: 'LIGHTIFY LED RGBW A19',
        supports: generic.light_onoff_brightness_colortemp_colorxy.supports,
        toZigbee: generic.light_onoff_brightness_colortemp_colorxy.toZigbee.concat([tz.osram_cmds]),
        fromZigbee: generic.light_onoff_brightness_colortemp_colorxy.fromZigbee,
    },
    {
        zigbeeModel: ['LIGHTIFY A19 ON/OFF/DIM', 'LIGHTIFY A19 ON/OFF/DIM 10 Year'],
        model: '74283',
        vendor: 'Sylvania',
        description: 'LIGHTIFY LED soft white dimmable A19',
        extend: generic.light_onoff_brightness,
    },
    {
        zigbeeModel: ['A19 W 10 year'],
        model: '74696',
        vendor: 'Sylvania',
        description: 'LIGHTIFY LED soft white dimmable A19',
        supports: generic.light_onoff_brightness.supports,
        toZigbee: generic.light_onoff_brightness.toZigbee.concat([tz.osram_cmds]),
        fromZigbee: generic.light_onoff_brightness.fromZigbee.concat([
            fz.ignore_light_color_colortemp_report,
        ]),
    },
    {
        zigbeeModel: ['PLUG'],
        model: '72922-A',
        vendor: 'Sylvania',
        description: 'SMART+ Smart Plug',
        supports: 'on/off',
        fromZigbee: [fz.state],
        toZigbee: [tz.on_off],
        meta: {configureKey: 1},
        configure: async (device, coordinatorEndpoint) => {
            const endpoint = device.getEndpoint(1);
            await bind(endpoint, coordinatorEndpoint, ['genOnOff']);
            await configureReporting.onOff(endpoint);
        },
    },
    {
        zigbeeModel: ['A19 TW 10 year'],
        model: '71831',
        vendor: 'Sylvania',
        description: 'Smart Home adjustable white A19 LED bulb',
        extend: generic.light_onoff_brightness_colortemp,
    },
    {
        zigbeeModel: ['MR16 TW'],
        model: '74282',
        vendor: 'Sylvania',
        description: 'Smart Home adjustable white MR16 LED bulb',
        extend: generic.light_onoff_brightness_colortemp,
    },
    {
        zigbeeModel: ['LIGHTIFY Gardenspot RGB'],
        model: 'LTFY004',
        vendor: 'Sylvania',
        description: 'LIGHTIFY LED gardenspot mini RGB',
        extend: generic.light_onoff_brightness_colorxy,
    },
    {
        zigbeeModel: ['PAR38 W 10 year'],
        model: '74580',
        vendor: 'Sylvania',
        description: 'Smart Home soft white PAR38 outdoor bulb',
        extend: generic.light_onoff_brightness,
    },

    // GE
    {
        zigbeeModel: ['SoftWhite'],
        model: 'PSB19-SW27',
        vendor: 'GE',
        description: 'Link smart LED light bulb, A19 soft white (2700K)',
        extend: generic.light_onoff_brightness,
    },
    {
        zigbeeModel: ['ZLL Light'],
        model: '22670',
        vendor: 'GE',
        description: 'Link smart LED light bulb, A19/BR30 soft white (2700K)',
        extend: generic.light_onoff_brightness,
    },
    {
        zigbeeModel: ['45852'],
        model: '45852GE',
        vendor: 'GE',
        description: 'ZigBee plug-in smart dimmer',
        supports: 'on/off, brightness',
        fromZigbee: [fz.brightness, fz.state],
        toZigbee: [tz.light_onoff_brightness, tz.ignore_transition],
        meta: {configureKey: 1},
        configure: async (device, coordinatorEndpoint) => {
            const endpoint = device.getEndpoint(1);
            await bind(endpoint, coordinatorEndpoint, ['genOnOff']);
            await configureReporting.onOff(endpoint);
        },
    },
    {
        zigbeeModel: ['45853'],
        model: '45853GE',
        vendor: 'GE',
        description: 'Plug-in smart switch',
        supports: 'on/off',
        fromZigbee: [fz.state, fz.generic_power],
        toZigbee: [tz.on_off, tz.ignore_transition],
        meta: {configureKey: 2},
        configure: async (device, coordinatorEndpoint) => {
            const endpoint = device.getEndpoint(1);
            await bind(endpoint, coordinatorEndpoint, ['genOnOff']);
            await configureReporting.onOff(endpoint);
            await configureReporting.instantaneousDemand(endpoint);
            await endpoint.read('seMetering', ['multiplier', 'divisor']);
        },
    },
    {
        zigbeeModel: ['45856'],
        model: '45856GE',
        vendor: 'GE',
        description: 'In-wall smart switch',
        supports: 'on/off',
        fromZigbee: [fz.state],
        toZigbee: [tz.on_off, tz.ignore_transition],
        meta: {configureKey: 1},
        configure: async (device, coordinatorEndpoint) => {
            const endpoint = device.getEndpoint(1);
            await bind(endpoint, coordinatorEndpoint, ['genOnOff']);
            await configureReporting.onOff(endpoint);
        },
    },
    {
        zigbeeModel: ['45857'],
        model: '45857GE',
        vendor: 'GE',
        description: 'ZigBee in-wall smart dimmer',
        supports: 'on/off, brightness',
        fromZigbee: [fz.brightness, fz.state],
        toZigbee: [tz.light_onoff_brightness, tz.ignore_transition],
        meta: {configureKey: 1},
        configure: async (device, coordinatorEndpoint) => {
            const endpoint = device.getEndpoint(1);
            await bind(endpoint, coordinatorEndpoint, ['genOnOff']);
            await configureReporting.onOff(endpoint);
        },
    },
    {
        zigbeeModel: ['Smart Switch'],
        model: 'PTAPT-WH02',
        vendor: 'GE',
        description: 'Quirky smart switch',
        supports: 'on/off',
        fromZigbee: [fz.state],
        toZigbee: [tz.on_off],
        endpoint: (device) => {
            return {'default': 2};
        },
        meta: {configureKey: 1},
        configure: async (device, coordinatorEndpoint) => {
            const endpoint = device.getEndpoint(2);
            await bind(endpoint, coordinatorEndpoint, ['genOnOff']);
            await configureReporting.onOff(endpoint);
        },
    },

    // Sengled
    {
        zigbeeModel: ['E11-G13'],
        model: 'E11-G13',
        vendor: 'Sengled',
        description: 'Element Classic (A19)',
        extend: generic.light_onoff_brightness,
    },
    {
        zigbeeModel: ['E11-G23', 'E11-G33'],
        model: 'E11-G23/E11-G33',
        vendor: 'Sengled',
        description: 'Element Classic (A60)',
        extend: generic.light_onoff_brightness,
    },
    {
        zigbeeModel: ['Z01-CIA19NAE26'],
        model: 'Z01-CIA19NAE26',
        vendor: 'Sengled',
        description: 'Element Touch (A19)',
        extend: generic.light_onoff_brightness,
    },
    {
        zigbeeModel: ['Z01-A19NAE26'],
        model: 'Z01-A19NAE26',
        vendor: 'Sengled',
        description: 'Element Plus (A19)',
        extend: generic.light_onoff_brightness_colortemp,
    },
    {
        zigbeeModel: ['Z01-A60EAE27'],
        model: 'Z01-A60EAE27',
        vendor: 'Sengled',
        description: 'Element Plus (A60)',
        extend: generic.light_onoff_brightness_colortemp,
    },
    {
        zigbeeModel: ['E11-N1EA'],
        model: 'E11-N1EA',
        vendor: 'Sengled',
        description: 'Element Plus Color (A19)',
        extend: generic.light_onoff_brightness_colortemp_colorxy,
    },
    {
        zigbeeModel: ['E12-N14'],
        model: 'E12-N14',
        vendor: 'Sengled',
        description: 'Element Classic (BR30)',
        extend: generic.light_onoff_brightness,
    },
    {
        zigbeeModel: ['E1A-AC2'],
        model: 'E1ACA4ABE38A',
        vendor: 'Sengled',
        description: 'Element downlight smart LED bulb',
        extend: generic.light_onoff_brightness,
    },

    // Swann
    {
        zigbeeModel: ['SWO-KEF1PA'],
        model: 'SWO-KEF1PA',
        vendor: 'Swann',
        description: 'Key fob remote',
        supports: 'panic, home, away, sleep',
        fromZigbee: [fz.KEF1PA_arm, fz.KEF1PA_panic],
        toZigbee: [tz.factory_reset],
    },
    {
        zigbeeModel: ['SWO-WDS1PA'],
        model: 'SWO-WDS1PA',
        vendor: 'Swann',
        description: 'Window/door sensor',
        supports: 'contact',
        fromZigbee: [fz.iaszone_contact],
        toZigbee: [],
    },

    // JIAWEN
    {
        zigbeeModel: ['FB56-ZCW08KU1.1', 'FB56-ZCW08KU1.0'],
        model: 'K2RGBW01',
        vendor: 'JIAWEN',
        description: 'Wireless Bulb E27 9W RGBW',
        extend: generic.light_onoff_brightness_colortemp_colorxy,
    },

    // Netvox
    {
        zigbeeModel: ['Z809AE3R'],
        model: 'Z809A',
        vendor: 'Netvox',
        description: 'Power socket with power consumption monitoring',
        supports: 'on/off, power measurement',
        fromZigbee: [fz.state, fz.Z809A_power],
        toZigbee: [tz.on_off],
        meta: {configureKey: 1},
        configure: async (device, coordinatorEndpoint) => {
            const endpoint = device.getEndpoint(1);
            await bind(endpoint, coordinatorEndpoint, ['genOnOff', 'haElectricalMeasurement']);
            await configureReporting.onOff(endpoint);
            await configureReporting.rmsVoltage(endpoint);
            await configureReporting.rmsCurrent(endpoint);
            await configureReporting.activePower(endpoint);
            await configureReporting.powerFactor(endpoint);
        },
    },

    // Nanoleaf
    {
        zigbeeModel: ['NL08-0800'],
        model: 'NL08-0800',
        vendor: 'Nanoleaf',
        description: 'Smart Ivy Bulb E27',
        extend: generic.light_onoff_brightness,
    },

    // Nue, 3A
    {
        zigbeeModel: ['FTB56+ZSN15HG1.0'],
        model: 'HGZB-1S',
        vendor: 'Nue / 3A',
        description: 'Smart 1 key scene wall switch',
        supports: 'on/off, click',
        toZigbee: [tz.on_off],
        fromZigbee: [fz.scenes_recall_click, fz.ignore_power_report],
    },
    {
        zigbeeModel: ['FTB56+ZSN16HG1.0'],
        model: 'HGZB-02S',
        vendor: 'Nue / 3A',
        description: 'Smart 2 key scene wall switch',
        supports: 'on/off, click',
        toZigbee: [tz.on_off],
        fromZigbee: [fz.scenes_recall_click, fz.ignore_power_report],
    },
    {
        zigbeeModel: ['FB56+ZSN08KJ2.3'],
        model: 'HGZB-045',
        vendor: 'Nue / 3A',
        description: 'Smart 4 key scene wall switch',
        supports: 'on/off, click',
        toZigbee: [tz.on_off],
        fromZigbee: [fz.scenes_recall_click, fz.ignore_power_report],
    },
    {
        zigbeeModel: ['LXN56-DC27LX1.1'],
        model: 'LXZB-02A',
        vendor: 'Nue / 3A',
        description: 'Smart light controller',
        extend: generic.light_onoff_brightness,
    },
    {
        zigbeeModel: ['FNB56-ZSW03LX2.0', 'LXN-3S27LX1.0'],
        model: 'HGZB-43',
        vendor: 'Nue / 3A',
        description: 'Smart light switch - 3 gang v2.0',
        supports: 'on/off',
        fromZigbee: [fz.generic_state_multi_ep],
        toZigbee: [tz.on_off],
        endpoint: (device) => {
            return {'top': 1, 'center': 2, 'bottom': 3};
        },
        meta: {configureKey: 1},
        configure: async (device, coordinatorEndpoint) => {
            await bind(device.getEndpoint(1), coordinatorEndpoint, ['genOnOff']);
            await bind(device.getEndpoint(2), coordinatorEndpoint, ['genOnOff']);
            await bind(device.getEndpoint(3), coordinatorEndpoint, ['genOnOff']);
        },
    },
    {
        zigbeeModel: ['FB56+ZSW1IKJ1.7', 'FB56+ZSW1IKJ2.5'],
        model: 'HGZB-043',
        vendor: 'Nue / 3A',
        description: 'Smart light switch - 3 gang',
        supports: 'on/off',
        fromZigbee: [fz.generic_state_multi_ep],
        toZigbee: [tz.on_off],
        endpoint: (device) => {
            return {'top': 16, 'center': 17, 'bottom': 18};
        },
        meta: {configureKey: 1},
        configure: async (device, coordinatorEndpoint) => {
            await bind(device.getEndpoint(16), coordinatorEndpoint, ['genOnOff']);
            await bind(device.getEndpoint(17), coordinatorEndpoint, ['genOnOff']);
            await bind(device.getEndpoint(18), coordinatorEndpoint, ['genOnOff']);
        },
    },
    {
        zigbeeModel: ['FB56+ZSC05HG1.0', 'FNB56-ZBW01LX1.2'],
        model: 'HGZB-04D',
        vendor: 'Nue / 3A',
        description: 'Smart dimmer wall switch',
        supports: 'on/off, brightness',
        toZigbee: [tz.on_off, tz.light_brightness],
        fromZigbee: [fz.state, fz.brightness],
    },
    {
        zigbeeModel: ['FB56+ZSW1HKJ1.7', 'FB56+ZSW1HKJ2.5'],
        model: 'HGZB-042',
        vendor: 'Nue / 3A',
        description: 'Smart light switch - 2 gang',
        supports: 'on/off',
        fromZigbee: [fz.generic_state_multi_ep],
        toZigbee: [tz.on_off],
        endpoint: (device) => {
            return {'top': 16, 'bottom': 17};
        },
        meta: {configureKey: 1},
        configure: async (device, coordinatorEndpoint) => {
            await bind(device.getEndpoint(16), coordinatorEndpoint, ['genOnOff']);
            await bind(device.getEndpoint(17), coordinatorEndpoint, ['genOnOff']);
        },
    },
    {
        zigbeeModel: ['FNB56-ZSW02LX2.0', 'LXN-2S27LX1.0'],
        model: 'HGZB-42',
        vendor: 'Nue / 3A',
        description: 'Smart light switch - 2 gang v2.0',
        supports: 'on/off',
        fromZigbee: [fz.generic_state_multi_ep],
        toZigbee: [tz.on_off],
        endpoint: (device) => {
            return {'top': 11, 'bottom': 12};
        },
        meta: {configureKey: 1},
        configure: async (device, coordinatorEndpoint) => {
            await bind(device.getEndpoint(11), coordinatorEndpoint, ['genOnOff']);
            await bind(device.getEndpoint(12), coordinatorEndpoint, ['genOnOff']);
        },
    },
    {
        zigbeeModel: ['FNB56-SKT1JXN1.0'],
        model: 'HGZB-20A',
        vendor: 'Nue / 3A',
        description: 'Power plug',
        supports: 'on/off',
        fromZigbee: [fz.state],
        toZigbee: [tz.on_off],
        meta: {configureKey: 1},
        configure: async (device, coordinatorEndpoint) => {
            await bind(device.getEndpoint(11), coordinatorEndpoint, ['genOnOff']);
        },
    },
    {
        zigbeeModel: ['FB56+ZSW1GKJ2.5', 'LXN-1S27LX1.0'],
        model: 'HGZB-41',
        vendor: 'Nue / 3A',
        description: 'Smart one gang wall switch',
        supports: 'on/off',
        fromZigbee: [fz.state],
        toZigbee: [tz.on_off],
    },
    {
        zigbeeModel: ['FNB56-SKT1DHG1.4'],
        model: 'MG-AUWS01',
        vendor: 'Nue / 3A',
        description: 'Smart Double GPO',
        supports: 'on/off',
        fromZigbee: [fz.nue_power_state],
        toZigbee: [tz.on_off],
        endpoint: (device) => {
            return {'left': 12, 'right': 11};
        },
    },
    {
        zigbeeModel: ['FNB56-ZCW25FB1.9'],
        model: 'XY12S-15',
        vendor: 'Nue / 3A',
        description: 'Smart light controller RGBW',
        extend: generic.light_onoff_brightness_colortemp_colorxy,
    },
    {
        zigbeeModel: ['FNB56-ZSW23HG1.1', 'LXN56-LC27LX1.1'],
        model: 'HGZB-01A',
        vendor: 'Nue / 3A',
        description: 'Smart in-wall switch',
        supports: 'on/off',
        fromZigbee: [fz.state],
        toZigbee: [tz.on_off],
    },
    {
        zigbeeModel: ['FNB56-ZSC01LX1.2', 'FB56+ZSW05HG1.2'],
        model: 'HGZB-02A',
        vendor: 'Nue / 3A',
        description: 'Smart light controller',
        extend: generic.light_onoff_brightness,
    },
    {
        zigbeeModel: ['FNB56-ZSW01LX2.0'],
        model: 'HGZB-42-UK / HGZB-41',
        description: 'Smart switch 1 or 2 gang',
        vendor: 'Nue / 3A',
        supports: 'on/off',
        fromZigbee: [fz.state],
        toZigbee: [tz.on_off],
    },
    {
        zigbeeModel: ['FNB56-ZCW25FB1.6', 'FNB56-ZCW25FB2.1'],
        model: 'HGZB-06A',
        vendor: 'Nue / 3A',
        description: 'Smart 7W E27 light bulb',
        extend: generic.light_onoff_brightness_colortemp_colorxy,
    },
    {
        zigbeeModel: ['LXN56-0S27LX1.1'],
        model: 'HGZB-20-UK',
        vendor: 'Nue / 3A',
        description: 'Power plug',
        supports: 'on/off',
        fromZigbee: [fz.state],
        toZigbee: [tz.on_off],
    },

    // Smart Home Pty
    {
        zigbeeModel: ['FB56-ZCW11HG1.2', 'FB56-ZCW11HG1.4'],
        model: 'HGZB-07A',
        vendor: 'Smart Home Pty',
        description: 'RGBW Downlight',
        extend: generic.light_onoff_brightness_colortemp_colorxy,
    },
    {
        zigbeeModel: ['FNB56-SKT1EHG1.2'],
        model: 'HGZB-20-DE',
        vendor: 'Smart Home Pty',
        description: 'Power plug',
        supports: 'on/off',
        fromZigbee: [fz.state],
        toZigbee: [tz.on_off],
    },

    // Gledopto
    {
        zigbeeModel: ['GL-C-006'],
        model: 'GL-C-006',
        vendor: 'Gledopto',
        description: 'Zigbee LED controller WW/CW',
        extend: gledopto.light,
        supports: 'on/off, brightness, color temperature',
    },
    {
        zigbeeModel: ['GL-C-007'],
        model: 'GL-C-007',
        vendor: 'Gledopto',
        description: 'Zigbee LED controller RGBW',
        extend: gledopto.light,
        supports: 'on/off, brightness, color, white',
    },
    {
        zigbeeModel: ['GL-C-008'],
        model: 'GL-C-008',
        vendor: 'Gledopto',
        description: 'Zigbee LED controller RGB + CCT',
        extend: gledopto.light,
        meta: {options: {disableDefaultResponse: true}},
        supports: 'on/off, brightness, color temperature, color',
    },
    {
        zigbeeModel: ['GL-C-009'],
        model: 'GL-C-009',
        vendor: 'Gledopto',
        description: 'Zigbee LED controller dimmer',
        extend: gledopto.light,
        supports: 'on/off, brightness',
    },
    {
        zigbeeModel: ['GL-S-004Z'],
        model: 'GL-S-004Z',
        vendor: 'Gledopto',
        description: 'Zigbee Smart WW/CW GU10',
        extend: gledopto.light,
        supports: 'on/off, brightness, color temperature',
    },
    {
        zigbeeModel: ['GL-S-007Z'],
        model: 'GL-S-007Z',
        vendor: 'Gledopto',
        description: 'Smart RGBW GU10',
        extend: gledopto.light,
        supports: 'on/off, brightness, color, white',
    },
    {
        zigbeeModel: ['GL-B-001Z'],
        model: 'GL-B-001Z',
        vendor: 'Gledopto',
        description: 'Smart 4W E14 RGB / CCT LED bulb',
        extend: gledopto.light,
        supports: 'on/off, brightness, color temperature, color',
    },
    {
        zigbeeModel: ['GL-G-001Z'],
        model: 'GL-G-001Z',
        vendor: 'Gledopto',
        description: 'Smart garden lamp',
        extend: gledopto.light,
        supports: 'on/off, brightness, color temperature, color',
    },
    {
        zigbeeModel: ['GL-B-007Z'],
        model: 'GL-B-007Z',
        vendor: 'Gledopto',
        description: 'Smart 6W E27 RGB / CCT LED bulb',
        extend: gledopto.light,
        supports: 'on/off, brightness, color temperature, color',
    },
    {
        zigbeeModel: ['GL-B-008Z'],
        model: 'GL-B-008Z',
        vendor: 'Gledopto',
        description: 'Smart 12W E27 RGB / CCT LED bulb',
        extend: gledopto.light,
        supports: 'on/off, brightness, color temperature, color',
    },
    {
        zigbeeModel: ['GL-B-008ZS'],
        model: 'GL-B-008ZS',
        vendor: 'Gledopto',
        description: 'Smart 12W E27 RGB / CW LED bulb',
        extend: gledopto.light,
        supports: 'on/off, brightness, color temperature, color',
    },
    {
        zigbeeModel: ['GL-D-003Z'],
        model: 'GL-D-003Z',
        vendor: 'Gledopto',
        description: 'LED RGB + CCT downlight ',
        extend: gledopto.light,
        supports: 'on/off, brightness, color temperature, color',
    },
    {
        zigbeeModel: ['GL-D-005Z'],
        model: 'GL-D-005Z',
        vendor: 'Gledopto',
        description: 'LED RGB + CCT downlight ',
        extend: gledopto.light,
        supports: 'on/off, brightness, color temperature, color',
    },
    {
        zigbeeModel: ['GL-S-003Z'],
        model: 'GL-S-003Z',
        vendor: 'Gledopto',
        description: 'Smart RGBW GU10 ',
        extend: gledopto.light,
        supports: 'on/off, brightness, color, white',
    },
    {
        zigbeeModel: ['HOMA2023'],
        model: 'GD-CZ-006',
        vendor: 'Gledopto',
        description: 'Zigbee LED Driver',
        extend: gledopto.light,
        supports: 'on/off, brightness',
    },
    {
        zigbeeModel: ['GL-FL-004TZ'],
        model: 'GL-FL-004TZ',
        vendor: 'Gledopto',
        description: 'Zigbee 10W floodlight RGB CCT',
        extend: gledopto.light,
        supports: 'on/off, brightness, color temperature, color',
    },
    {
        zigbeeModel: ['GL-W-001Z'],
        model: 'GL-W-001Z',
        vendor: 'Gledopto',
        description: 'Zigbee ON/OFF Wall Switch',
        supports: 'on/off',
        fromZigbee: [fz.state],
        toZigbee: [tz.on_off],
        onEvent: async (type, data, device) => {
            // This device doesn't support reporting.
            // Therefore we read the on/off state every 5 seconds.
            // This is the same way as the Hue bridge does it.
            if (type === 'stop') {
                clearInterval(store[device.ieeeAddr]);
            } else if (!store[device.ieeeAddr]) {
                store[device.ieeeAddr] = setInterval(async () => {
                    try {
                        await device.endpoints[0].read('genOnOff', ['onOff']);
                    } catch (error) {
                        // Do nothing
                    }
                }, 5000);
            }
        },
    },

    // ROBB
    {
        zigbeeModel: ['ROB_200-004-0'],
        model: 'ROB_200-004-0',
        vendor: 'ROBB',
        description: 'ZigBee AC phase-cut dimmer',
        supports: 'on/off, brightness',
        fromZigbee: [fz.brightness, fz.state, fz.ignore_light_brightness_report],
        toZigbee: [tz.light_onoff_brightness, tz.ignore_transition],
        meta: {configureKey: 1},
        configure: async (device, coordinatorEndpoint) => {
            const endpoint = device.getEndpoint(1);
            await bind(endpoint, coordinatorEndpoint, ['genOnOff', 'genLevelCtrl']);
            await configureReporting.onOff(endpoint);
        },
    },

    // SmartThings
    {
        zigbeeModel: ['PGC313'],
        model: 'STSS-MULT-001',
        vendor: 'SmartThings',
        description: 'Multipurpose sensor',
        supports: 'contact',
        fromZigbee: [fz.smartthings_contact],
        toZigbee: [],
    },
    {
        zigbeeModel: ['tagv4'],
        model: 'STS-PRS-251',
        vendor: 'SmartThings',
        description: 'Arrival sensor',
        supports: 'presence',
        fromZigbee: [
            fz.STS_PRS_251_presence, fz.battery_3V,
            fz.STS_PRS_251_beeping,
        ],
        toZigbee: [tz.STS_PRS_251_beep],
        meta: {configureKey: 1},
        configure: async (device, coordinatorEndpoint) => {
            const endpoint = device.getEndpoint(1);
            await configureReporting.batteryVoltage(endpoint);
            await configureReporting.presentValue(endpoint);
        },
    },
    {
        zigbeeModel: ['3325-S'],
        model: '3325-S',
        vendor: 'SmartThings',
        description: 'Motion sensor (2015 model)',
        supports: 'occupancy and temperature',
        fromZigbee: [
            fz.temperature,
            fz.iaszone_occupancy_2,
        ],
        toZigbee: [],
        meta: {configureKey: 1},
        configure: async (device, coordinatorEndpoint) => {
            const endpoint = device.getEndpoint(1);
            await bind(endpoint, coordinatorEndpoint, ['msTemperatureMeasurement', 'genPowerCfg']);
            await configureReporting.temperature(endpoint);
            await configureReporting.batteryPercentageRemaining(endpoint);
        },
    },
    {
        zigbeeModel: ['3321-S'],
        model: '3321-S',
        vendor: 'SmartThings',
        description: 'Multi Sensor (2015 model)',
        supports: 'contact and temperature',
        fromZigbee: [
            fz.temperature, fz.smartsense_multi,
        ],
        toZigbee: [],
        meta: {configureKey: 1},
        configure: async (device, coordinatorEndpoint) => {
            const endpoint = device.getEndpoint(1);
            await bind(endpoint, coordinatorEndpoint, ['msTemperatureMeasurement']);
            await configureReporting.temperature(endpoint);
        },
    },
    {
        zigbeeModel: ['outlet'],
        model: 'IM6001-OTP05',
        vendor: 'SmartThings',
        description: 'Outlet',
        supports: 'on/off',
        fromZigbee: [fz.state, fz.ignore_onoff_report],
        toZigbee: [tz.on_off],
        meta: {configureKey: 1},
        configure: async (device, coordinatorEndpoint) => {
            const endpoint = device.getEndpoint(1);
            await bind(endpoint, coordinatorEndpoint, ['genOnOff']);
            await configureReporting.onOff(endpoint);
        },
    },
    {
        zigbeeModel: ['motion'],
        model: 'IM6001-MTP01',
        vendor: 'SmartThings',
        description: 'Motion sensor (2018 model)',
        supports: 'occupancy and temperature',
        fromZigbee: [
            fz.temperature,
            fz.ignore_iaszone_report,
            fz.iaszone_occupancy_1, fz.battery_3V,
        ],
        toZigbee: [],
        meta: {configureKey: 1},
        configure: async (device, coordinatorEndpoint) => {
            const endpoint = device.getEndpoint(1);
            await bind(endpoint, coordinatorEndpoint, ['msTemperatureMeasurement', 'genPowerCfg']);
            await configureReporting.temperature(endpoint);
            await configureReporting.batteryVoltage(endpoint);
        },
    },
    {
        zigbeeModel: ['motionv4'],
        model: 'STS-IRM-250',
        vendor: 'SmartThings',
        description: 'Motion sensor (2016 model)',
        supports: 'occupancy and temperature',
        fromZigbee: [
            fz.temperature, fz.iaszone_occupancy_2,
            fz.iaszone_occupancy_1, fz.battery_3V,
        ],
        toZigbee: [],
        meta: {configureKey: 1},
        configure: async (device, coordinatorEndpoint) => {
            const endpoint = device.getEndpoint(1);
            await bind(endpoint, coordinatorEndpoint, ['msTemperatureMeasurement', 'genPowerCfg']);
            await configureReporting.temperature(endpoint);
            await configureReporting.batteryVoltage(endpoint);
        },
    },
    {
        zigbeeModel: ['3305-S'],
        model: '3305-S',
        vendor: 'SmartThings',
        description: 'Motion sensor (2014 model)',
        supports: 'occupancy and temperature',
        fromZigbee: [
            fz.temperature, fz.iaszone_occupancy_2,
            fz.battery_3V,
        ],
        toZigbee: [],
        meta: {configureKey: 1},
        configure: async (device, coordinatorEndpoint) => {
            const endpoint = device.getEndpoint(1);
            await bind(endpoint, coordinatorEndpoint, ['msTemperatureMeasurement', 'genPowerCfg']);
            await configureReporting.temperature(endpoint);
            await configureReporting.batteryVoltage(endpoint);
        },
    },
    {
        zigbeeModel: ['3300-S'],
        model: '3300-S',
        vendor: 'SmartThings',
        description: 'Door sensor',
        supports: 'contact and temperature',
        fromZigbee: [fz.temperature, fz.smartsense_multi, fz.iaszone_contact, fz.battery_3V],
        toZigbee: [],
        meta: {configureKey: 1},
        configure: async (device, coordinatorEndpoint) => {
            const endpoint = device.getEndpoint(1);
            await bind(endpoint, coordinatorEndpoint, ['msTemperatureMeasurement', 'genPowerCfg']);
            await configureReporting.temperature(endpoint);
            await configureReporting.batteryVoltage(endpoint);
        },
    },
    {
        zigbeeModel: ['multiv4'],
        model: 'F-MLT-US-2',
        vendor: 'SmartThings',
        description: 'Multipurpose sensor (2016 model)',
        supports: 'contact',
        fromZigbee: [fz.temperature, fz.battery_3V, fz.iaszone_contact],
        toZigbee: [],
        meta: {configureKey: 1},
        configure: async (device, coordinatorEndpoint) => {
            const endpoint = device.getEndpoint(1);
            await bind(endpoint, coordinatorEndpoint, ['msTemperatureMeasurement', 'genPowerCfg']);
            await configureReporting.temperature(endpoint);
            await configureReporting.batteryVoltage(endpoint);
        },
    },
    {
        zigbeeModel: ['multi'],
        model: 'IM6001-MPP01',
        vendor: 'SmartThings',
        description: 'Multipurpose sensor (2018 model)',
        supports: 'contact',
        fromZigbee: [fz.temperature, fz.iaszone_contact, fz.battery_3V, fz.ignore_iaszone_attreport],
        toZigbee: [],
        meta: {configureKey: 1},
        configure: async (device, coordinatorEndpoint) => {
            const endpoint = device.getEndpoint(1);
            await bind(endpoint, coordinatorEndpoint, ['msTemperatureMeasurement', 'genPowerCfg']);
            await configureReporting.temperature(endpoint);
            await configureReporting.batteryVoltage(endpoint);
        },
    },
    {
        /**
         * Note: humidity not (yet) implemented, as this seems to use proprietary cluster
         * see Smartthings device handler (profileID: 0x9194, clusterId: 0xFC45
         * https://github.com/SmartThingsCommunity/SmartThingsPublic/blob/861ec6b88eb45273e341436a23d35274dc367c3b/
         * devicetypes/smartthings/smartsense-temp-humidity-sensor.src/smartsense-temp-humidity-sensor.groovy#L153-L156
         */
        zigbeeModel: ['3310-S'],
        model: '3310-S',
        vendor: 'SmartThings',
        description: 'Temperature and humidity sensor',
        supports: 'temperature',
        fromZigbee: [
            fz.temperature,
            fz.battery_3V,
        ],
        toZigbee: [],
        meta: {configureKey: 1},
        configure: async (device, coordinatorEndpoint) => {
            const endpoint = device.getEndpoint(1);
            await bind(endpoint, coordinatorEndpoint, ['msTemperatureMeasurement', 'genPowerCfg']);
            await configureReporting.temperature(endpoint);
            await configureReporting.batteryVoltage(endpoint);
        },
    },
    {
        zigbeeModel: ['IM6001-WLP01'],
        model: 'IM6001-WLP01',
        vendor: 'SmartThings',
        description: 'Water leak sensor',
        supports: 'water leak',
        fromZigbee: [
            fz.temperature,
            fz.st_leak, fz.battery_3V,
        ],
        toZigbee: [],
    },
    {
        zigbeeModel: ['3315-S'],
        model: '3315-S',
        vendor: 'SmartThings',
        description: 'Water sensor',
        supports: 'water and temperature',
        fromZigbee: [
            fz.temperature,
            fz.st_leak, fz.battery_3V,
        ],
        toZigbee: [],
        meta: {configureKey: 1},
        configure: async (device, coordinatorEndpoint) => {
            const endpoint = device.getEndpoint(1);
            await bind(endpoint, coordinatorEndpoint, ['msTemperatureMeasurement', 'genPowerCfg']);
            await configureReporting.temperature(endpoint);
            await configureReporting.batteryVoltage(endpoint);
        },
    },
    {
        zigbeeModel: ['water'],
        model: 'F-WTR-UK-V2',
        vendor: 'SmartThings',
        description: 'Water leak sensor (2018 model)',
        supports: 'water leak and temperature',
        fromZigbee: [
            fz.temperature,
            fz.st_leak, fz.battery_3V,
        ],
        toZigbee: [],
        meta: {configureKey: 1},
        configure: async (device, coordinatorEndpoint) => {
            const endpoint = device.getEndpoint(1);
            await bind(endpoint, coordinatorEndpoint, ['msTemperatureMeasurement', 'genPowerCfg']);
            await configureReporting.temperature(endpoint);
            await configureReporting.batteryVoltage(endpoint);
        },
    },
    {
        zigbeeModel: ['3315-G'],
        model: '3315-G',
        vendor: 'SmartThings',
        description: 'Water sensor',
        supports: 'water and temperature',
        fromZigbee: [
            fz.temperature,
            fz.st_leak, fz.battery_3V,
        ],
        toZigbee: [],
        meta: {configureKey: 1},
        configure: async (device, coordinatorEndpoint) => {
            const endpoint = device.getEndpoint(1);
            await bind(endpoint, coordinatorEndpoint, ['msTemperatureMeasurement', 'genPowerCfg']);
            await configureReporting.temperature(endpoint);
            await configureReporting.batteryVoltage(endpoint);
        },
    },
    {
        zigbeeModel: ['button'],
        model: 'IM6001-BTP01',
        vendor: 'SmartThings',
        description: 'Button',
        supports: 'single click, double click, hold and temperature',
        fromZigbee: [
            fz.st_button_state,
            fz.generic_battery,
            fz.temperature,
            fz.ignore_iaszone_attreport,
            fz.ignore_temperature_report,
        ],
        toZigbee: [],
    },

    // Trust
    {
        zigbeeModel: ['\u0000\u0000\u0000\u0000\u0000\u0000\u0000\u0000\u0000\u0000\u0000\u0000'+
                      '\u0000\u0000\u0000\u0000\u0000'],
        model: 'ZYCT-202',
        vendor: 'Trust',
        description: 'Remote control',
        supports: 'on, off, stop, up-press, down-press',
        fromZigbee: [
            fz.ZYCT202_on, fz.ZYCT202_off, fz.ZYCT202_stop, fz.ZYCT202_up_down,
        ],
        toZigbee: [],
        meta: {configureKey: 1},
        configure: async (device, coordinatorEndpoint) => {
            const endpoint = device.getEndpoint(1);
            await configureReporting.onOff(endpoint);
        },
    },
    {
        zigbeeModel: ['ZLL-DimmableLigh'],
        model: 'ZLED-2709',
        vendor: 'Trust',
        description: 'Smart Dimmable LED Bulb',
        extend: generic.light_onoff_brightness,
    },
    {
        zigbeeModel: ['ZLL-ColorTempera'],
        model: 'ZLED-TUNE9',
        vendor: 'Trust',
        description: 'Smart tunable LED bulb',
        extend: generic.light_onoff_brightness_colortemp,
    },
    {
        zigbeeModel: ['VMS_ADUROLIGHT'],
        model: 'ZPIR-8000',
        vendor: 'Trust',
        description: 'Motion Sensor',
        supports: 'occupancy',
        fromZigbee: [fz.iaszone_occupancy_2],
        toZigbee: [],
    },
    {
        zigbeeModel: ['CSW_ADUROLIGHT'],
        model: 'ZCTS-808',
        vendor: 'Trust',
        description: 'Wireless contact sensor',
        supports: 'contact',
        fromZigbee: [fz.iaszone_contact, fz.generic_battery_remaining],
        toZigbee: [],
        meta: {configureKey: 1},
        configure: async (device, coordinatorEndpoint) => {
            const endpoint = device.getEndpoint(1);
            await bind(endpoint, coordinatorEndpoint, ['genPowerCfg']);
            await configureReporting.batteryPercentageRemaining(endpoint);
        },
    },

    // Paulmann
    {
        zigbeeModel: ['Switch Controller '],
        model: '50043',
        vendor: 'Paulmann',
        description: 'SmartHome Zigbee Cephei Switch Controller',
        supports: 'on/off',
        fromZigbee: [fz.state],
        toZigbee: [tz.on_off],
    },
    {
        zigbeeModel: ['Dimmablelight '],
        model: '50045',
        vendor: 'Paulmann',
        description: 'SmartHome Zigbee LED-stripe',
        extend: generic.light_onoff_brightness,
    },
    {
        zigbeeModel: ['RGBW light'],
        model: '50049',
        vendor: 'Paulmann',
        description: 'SmartHome Yourled RGB Controller',
        extend: generic.light_onoff_brightness_colortemp_colorxy,
    },
    {
        zigbeeModel: ['CCT light'],
        model: '50064',
        vendor: 'Paulmann',
        description: 'SmartHome led spot',
        extend: generic.light_onoff_brightness_colortemp,
    },

    // Bitron
    {
        zigbeeModel: ['AV2010/34'],
        model: 'AV2010/34',
        vendor: 'Bitron',
        description: '4-Touch single click buttons',
        supports: 'click',
        fromZigbee: [fz.ignore_power_report, fz.AV2010_34_click],
        toZigbee: [],
        meta: {configureKey: 1},
        configure: async (device, coordinatorEndpoint) => {
            const endpoint = device.getEndpoint(1);
            await bind(endpoint, coordinatorEndpoint, ['genPowerCfg']);
        },
    },
    {
        zigbeeModel: ['902010/22'],
        model: 'AV2010/22',
        vendor: 'Bitron',
        description: 'Wireless motion detector',
        supports: 'occupancy',
        fromZigbee: [fz.iaszone_occupancy_1_with_timeout],
        toZigbee: [],
    },
    {
        zigbeeModel: ['902010/25'],
        model: 'AV2010/25',
        vendor: 'Bitron',
        description: 'Video wireless socket',
        supports: 'on/off, power measurement',
        fromZigbee: [fz.state, fz.bitron_power],
        toZigbee: [tz.on_off],
        meta: {configureKey: 1},
        configure: async (device, coordinatorEndpoint) => {
            const endpoint = device.getEndpoint(1);
            await bind(endpoint, coordinatorEndpoint, ['genOnOff']);
            await configureReporting.instantaneousDemand(endpoint);
        },
    },
    {
        zigbeeModel: ['902010/32'],
        model: 'AV2010/32',
        vendor: 'Bitron',
        description: 'Wireless wall thermostat with relay',
        supports: 'temperature, heating/cooling system control',
        fromZigbee: [
            fz.bitron_thermostat_att_report,
            fz.bitron_battery_att_report,
        ],
        toZigbee: [
            tz.thermostat_occupied_heating_setpoint, tz.thermostat_local_temperature_calibration,
            tz.thermostat_local_temperature, tz.thermostat_running_state,
            tz.thermostat_temperature_display_mode,
        ],
        meta: {configureKey: 1},
        configure: async (device, coordinatorEndpoint) => {
            const endpoint = device.getEndpoint(1);
            const binds = [
                'genBasic', 'genPowerCfg', 'genIdentify', 'genPollCtrl', 'hvacThermostat', 'hvacUserInterfaceCfg',
            ];
            await bind(endpoint, coordinatorEndpoint, binds);
            await configureReporting.thermostatTemperature(endpoint);
            await configureReporting.thermostatTemperatureCalibration(endpoint);
            await configureReporting.thermostatOccupiedHeatingSetpoint(endpoint);
            await configureReporting.thermostatRunningState(endpoint);
            await configureReporting.batteryAlarmState(endpoint);
            await configureReporting.batteryVoltage(endpoint);
        },
    },

    // Iris
    {
        zigbeeModel: ['3210-L'],
        model: '3210-L',
        vendor: 'Iris',
        description: 'Smart plug',
        supports: 'on/off',
        fromZigbee: [fz.state, fz.iris_3210L_power],
        toZigbee: [tz.on_off],
        meta: {configureKey: 2},
        configure: async (device, coordinatorEndpoint) => {
            const endpoint = device.getEndpoint(1);
            await bind(endpoint, coordinatorEndpoint, ['genOnOff', 'haElectricalMeasurement']);
            await configureReporting.onOff(endpoint);
            await configureReporting.activePower(endpoint);
        },
    },
    {
        zigbeeModel: ['3326-L'],
        model: '3326-L',
        vendor: 'Iris',
        description: 'Motion and temperature sensor',
        supports: 'occupancy and temperature',
        fromZigbee: [
            fz.temperature,
            fz.iaszone_occupancy_2,
        ],
        toZigbee: [],
        meta: {configureKey: 1},
        configure: async (device, coordinatorEndpoint) => {
            const endpoint = device.getEndpoint(1);
            await bind(endpoint, coordinatorEndpoint, ['msTemperatureMeasurement', 'genPowerCfg']);
            await configureReporting.temperature(endpoint);
            await configureReporting.batteryPercentageRemaining(endpoint);
        },
    },
    {
        zigbeeModel: ['3320-L'],
        model: '3320-L',
        vendor: 'Iris',
        description: 'Contact sensor',
        supports: 'contact',
        fromZigbee: [fz.iris_3320L_contact],
        toZigbee: [],
    },

    // ksentry
    {
        zigbeeModel: ['Lamp_01'],
        model: 'KS-SM001',
        vendor: 'Ksentry Electronics',
        description: '[Zigbee OnOff Controller](http://ksentry.manufacturer.globalsources.com/si/6008837134660'+
                     '/pdtl/ZigBee-module/1162731630/zigbee-on-off-controller-modules.htm)',
        supports: 'on/off',
        fromZigbee: [fz.state],
        toZigbee: [tz.on_off],
    },

    // Ninja Blocks
    {
        zigbeeModel: ['Ninja Smart plug'],
        model: 'Z809AF',
        vendor: 'Ninja Blocks',
        description: 'Zigbee smart plug with power meter',
        supports: 'on/off, power measurement',
        fromZigbee: [fz.state, fz.generic_power],
        toZigbee: [tz.on_off],
        meta: {configureKey: 2},
        configure: async (device, coordinatorEndpoint) => {
            const endpoint = device.getEndpoint(1);
            await bind(endpoint, coordinatorEndpoint, ['genOnOff']);
            await configureReporting.onOff(endpoint);
            await configureReporting.instantaneousDemand(endpoint);
            await endpoint.read('seMetering', ['multiplier', 'divisor']);
        },
    },

    // Commercial Electric
    {
        zigbeeModel: ['Zigbee CCT Downlight'],
        model: '53170161',
        vendor: 'Commercial Electric',
        description: 'Matte White Recessed Retrofit Smart Led Downlight - 4 Inch',
        extend: generic.light_onoff_brightness_colortemp,
    },

    // ilux
    {
        zigbeeModel: ['LEColorLight'],
        model: '900008-WW',
        vendor: 'ilux',
        description: 'Dimmable A60 E27 LED Bulb',
        extend: generic.light_onoff_brightness,
    },

    // Dresden Elektronik
    {
        zigbeeModel: ['FLS-PP3'],
        model: 'Mega23M12',
        vendor: 'Dresden Elektronik',
        description: 'ZigBee Light Link wireless electronic ballast',
        extend: generic.light_onoff_brightness_colortemp_colorxy,
    },
    {
        zigbeeModel: ['FLS-CT'],
        model: 'XVV-Mega23M12',
        vendor: 'Dresden Elektronik',
        description: 'ZigBee Light Link wireless electronic ballast color temperature',
        extend: generic.light_onoff_brightness_colortemp,
    },

    // Centralite Swiss Plug
    {
        zigbeeModel: ['4256251-RZHAC', '4257050-RZHAC', '4257050-ZHAC'],
        model: '4256251-RZHAC',
        vendor: 'Centralite',
        description: 'White Swiss power outlet switch with power meter',
        supports: 'switch and power meter',
        fromZigbee: [fz.state, fz.RZHAC_4256251_power],
        toZigbee: [tz.on_off],
        meta: {configureKey: 1},
        configure: async (device, coordinatorEndpoint) => {
            const endpoint = device.getEndpoint(1);
            await bind(endpoint, coordinatorEndpoint, ['genOnOff']);
            await configureReporting.onOff(endpoint);
            await configureReporting.rmsVoltage(endpoint);
            await configureReporting.rmsCurrent(endpoint);
            await configureReporting.activePower(endpoint);
        },
    },

    // Blaupunkt
    {
        zigbeeModel: ['SCM-R_00.00.03.15TC'],
        model: 'SCM-S1',
        vendor: 'Blaupunkt',
        description: 'Roller shutter',
        supports: 'open/close',
        fromZigbee: [fz.cover_position_via_brightness, fz.cover_state_via_onoff],
        toZigbee: [tz.cover_position_via_brightness, tz.cover_open_close_via_brightness],
    },

    // Lupus
    {
        zigbeeModel: ['SCM_00.00.03.11TC'],
        model: '12031',
        vendor: 'Lupus',
        description: 'Roller shutter',
        supports: 'open/close',
        fromZigbee: [fz.cover_position_via_brightness, fz.cover_state_via_onoff],
        toZigbee: [tz.cover_position_via_brightness, tz.cover_open_close_via_brightness],
    },
    {
        zigbeeModel: ['PSMP5_00.00.03.11TC'],
        model: '12050',
        vendor: 'Lupus',
        description: 'LUPUSEC mains socket with power meter',
        supports: 'on/off, power measurement',
        fromZigbee: [fz.state, fz.bitron_power],
        toZigbee: [tz.on_off],
        meta: {configureKey: 1},
        configure: async (device, coordinatorEndpoint) => {
            const endpoint = device.getEndpoint(1);
            await bind(endpoint, coordinatorEndpoint, ['genOnOff']);
            await configureReporting.instantaneousDemand(endpoint);
        },
    },

    // Climax
    {
        zigbeeModel: ['PSS_00.00.00.15TC'],
        model: 'PSS-23ZBS',
        vendor: 'Climax',
        description: 'Power plug',
        supports: 'on/off',
        fromZigbee: [fz.state],
        toZigbee: [tz.on_off],
    },
    {
        zigbeeModel: ['SCM-3_00.00.03.15'],
        model: 'SCM-5ZBS',
        vendor: 'Climax',
        description: 'Roller shutter',
        supports: 'open/close',
        fromZigbee: [fz.cover_position_via_brightness, fz.cover_state_via_onoff],
        toZigbee: [tz.cover_position_via_brightness, tz.cover_open_close_via_brightness],
    },
    {
        zigbeeModel: ['PSM_00.00.00.35TC'],
        model: 'PSM-29ZBSR',
        vendor: 'Climax',
        description: 'Power plug',
        supports: 'on/off',
        fromZigbee: [fz.state],
        toZigbee: [tz.on_off],
    },

    // HEIMAN
    {
        zigbeeModel: ['CO_V15'],
        model: 'HS1CA-M',
        description: 'Smart carbon monoxide sensor',
        supports: 'carbon monoxide',
        vendor: 'HEIMAN',
        fromZigbee: [fz.heiman_carbon_monoxide, fz.battery_200],
        toZigbee: [],
        meta: {configureKey: 1},
        configure: async (device, coordinatorEndpoint) => {
            const endpoint = device.getEndpoint(1);
            await bind(endpoint, coordinatorEndpoint, ['genPowerCfg']);
            await configureReporting.batteryPercentageRemaining(endpoint);
            await configureReporting.batteryAlarmState(endpoint);
        },
    },
    {
        zigbeeModel: ['PIRSensor-N'],
        model: 'HS3MS',
        vendor: 'HEIMAN',
        description: 'Smart motion sensor',
        supports: 'occupancy',
        fromZigbee: [fz.iaszone_occupancy_1],
        toZigbee: [],
    },
    {
        zigbeeModel: ['SmartPlug'],
        model: 'HS2SK',
        description: 'Smart metering plug',
        supports: 'on/off, power measurement',
        vendor: 'HEIMAN',
        fromZigbee: [fz.state, fz.HS2SK_power],
        toZigbee: [tz.on_off],
        meta: {configureKey: 1},
        configure: async (device, coordinatorEndpoint) => {
            const endpoint = device.getEndpoint(1);
            await bind(endpoint, coordinatorEndpoint, ['genOnOff']);
            await configureReporting.onOff(endpoint);
            await configureReporting.rmsVoltage(endpoint);
            await configureReporting.rmsCurrent(endpoint);
            await configureReporting.activePower(endpoint);
        },
    },
    {
        zigbeeModel: ['SMOK_V16', 'b5db59bfd81e4f1f95dc57fdbba17931', 'SMOK_YDLV10', 'SmokeSensor-EM'],
        model: 'HS1SA',
        vendor: 'HEIMAN',
        description: 'Smoke detector',
        supports: 'smoke',
        fromZigbee: [
            fz.heiman_smoke,
            fz.battery_200,
            fz.heiman_smoke_enrolled,

        ],
        toZigbee: [],
        meta: {configureKey: 1},
        configure: async (device, coordinatorEndpoint) => {
            const endpoint = device.getEndpoint(1);
            await bind(endpoint, coordinatorEndpoint, ['genPowerCfg']);
            await configureReporting.batteryPercentageRemaining(endpoint);
            await configureReporting.batteryAlarmState(endpoint);
        },
    },
    {
        zigbeeModel: ['SmokeSensor-N'],
        model: 'HS3SA',
        vendor: 'HEIMAN',
        description: 'Smoke detector',
        supports: 'smoke',
        fromZigbee: [fz.heiman_smoke, fz.battery_200],
        toZigbee: [],
        meta: {configureKey: 1},
        configure: async (device, coordinatorEndpoint) => {
            const endpoint = device.getEndpoint(1);
            await bind(endpoint, coordinatorEndpoint, ['genPowerCfg']);
            await configureReporting.batteryPercentageRemaining(endpoint);
        },
    },
    {
        zigbeeModel: ['GASSensor-N'],
        model: 'HS3CG',
        vendor: 'HEIMAN',
        description: 'Combustible gas sensor',
        supports: 'gas',
        fromZigbee: [fz.iaszone_gas_1],
        toZigbee: [],
    },
    {
        zigbeeModel: ['GASSensor-EN'],
        model: 'HS1CG-M',
        vendor: 'HEIMAN',
        description: 'Combustible gas sensor',
        supports: 'gas',
        fromZigbee: [fz.iaszone_gas_1],
        toZigbee: [],
    },
    {
        zigbeeModel: ['GAS_V15'],
        model: 'HS1CG_M',
        vendor: 'HEIMAN',
        description: 'Combustible gas sensor',
        supports: 'gas',
        fromZigbee: [fz.iaszone_gas_2],
        toZigbee: [],
    },
    {
        zigbeeModel: ['DoorSensor-N'],
        model: 'HS1DS/HS3DS',
        vendor: 'HEIMAN',
        description: 'Door sensor',
        supports: 'contact',
        fromZigbee: [fz.iaszone_contact],
        toZigbee: [],
    },
    {
        zigbeeModel: ['DOOR_TPV13'],
        model: 'HEIMAN-M1',
        vendor: 'HEIMAN',
        description: 'Door sensor',
        supports: 'contact',
        fromZigbee: [fz.iaszone_contact],
        toZigbee: [],
    },
    {
        zigbeeModel: ['DoorSensor-EM'],
        model: 'HS1DS-E',
        vendor: 'HEIMAN',
        description: 'Door sensor',
        supports: 'contact',
        fromZigbee: [fz.iaszone_contact],
        toZigbee: [],
    },
    {
        zigbeeModel: ['WaterSensor-N'],
        model: 'HS1WL/HS3WL',
        vendor: 'HEIMAN',
        description: 'Water leakage sensor',
        supports: 'water leak',
        fromZigbee: [fz.heiman_water_leak],
        toZigbee: [],
    },
    {
        zigbeeModel: ['WaterSensor-EM'],
        model: 'HS1-WL-E',
        vendor: 'HEIMAN',
        description: 'Water leakage sensor',
        supports: 'water leak',
        fromZigbee: [fz.heiman_water_leak],
        toZigbee: [],
    },
    {
        zigbeeModel: ['RC_V14'],
        model: 'HS1RC-M',
        vendor: 'HEIMAN',
        description: 'Smart remote controller',
        supports: 'action',
        fromZigbee: [
            fz.battery_200,
            fz.heiman_smart_controller_armmode, fz.heiman_smart_controller_emergency,
        ],
        toZigbee: [],
    },
    {
        zigbeeModel: ['COSensor-EM', 'COSensor-N'],
        model: 'HS1CA-E',
        vendor: 'HEIMAN',
        description: 'Smart carbon monoxide sensor',
        supports: 'carbon monoxide',
        fromZigbee: [fz.heiman_carbon_monoxide, fz.battery_200],
        toZigbee: [],
        meta: {configureKey: 1},
        configure: async (device, coordinatorEndpoint) => {
            const endpoint = device.getEndpoint(1);
            await bind(endpoint, coordinatorEndpoint, ['genPowerCfg']);
            await configureReporting.batteryPercentageRemaining(endpoint);
            await configureReporting.batteryAlarmState(endpoint);
        },
    },
    {
        zigbeeModel: ['WarningDevice'],
        model: 'HS2WD-E',
        vendor: 'HEIMAN',
        description: 'Smart siren',
        supports: 'warning',
        fromZigbee: [fz.battery_200],
        toZigbee: [tz.warning],
        meta: {configureKey: 1},
        configure: async (device, coordinatorEndpoint) => {
            const endpoint = device.getEndpoint(1);
            await bind(endpoint, coordinatorEndpoint, ['genPowerCfg']);
            await configureReporting.batteryPercentageRemaining(endpoint);
        },
    },

    // Oujiabao
    {
        zigbeeModel: ['OJB-CR701-YZ'],
        model: 'CR701-YZ',
        vendor: 'Oujiabao',
        description: 'Gas and carbon monoxide alarm',
        supports: 'gas and carbon monoxide',
        fromZigbee: [fz.OJBCR701YZ_statuschange],
        toZigbee: [],
    },

    // Calex
    {
        zigbeeModel: ['EC-Z3.0-CCT'],
        model: '421786',
        vendor: 'Calex',
        description: 'LED A60 Zigbee GLS-lamp',
        extend: generic.light_onoff_brightness,
    },
    {
        zigbeeModel: ['EC-Z3.0-RGBW'],
        model: '421792',
        vendor: 'Calex',
        description: 'LED A60 Zigbee RGB lamp',
        extend: generic.light_onoff_brightness_colortemp_colorxy,
    },

    // EcoSmart
    {
        zigbeeModel: ['zhaRGBW'],
        model: 'D1821',
        vendor: 'EcoSmart',
        description: 'A19 RGB bulb',
        extend: generic.light_onoff_brightness_colortemp_colorxy,
    },
    {
        // eslint-disable-next-line
        zigbeeModel: ['\u0000\u0002\u0000\u0004\u0000\f^I\u0000\u0000\u0000\u0000\u0000\u0000\u0000\u0000\u0000\u0000\u0000\u0000\u0000\u0000\u0000\u0000\u0000\u0000\u0000\u0000\u0000\u0000\u0000\u000e','\u0000\u0002\u0000\u0004^��&\u0000\u0000\u0000\u0000\u0000\u0000\u0000\u0000\u0000\u0000\u0000\u0000\u0000\u0000\u0000\u0000\u0000\u0000\u0000\u0000\u0000\u0000\u0000\u000e'],
        model: 'D1531',
        vendor: 'EcoSmart',
        description: 'A19 bright white bulb',
        extend: generic.light_onoff_brightness,
    },
    {
        // eslint-disable-next-line
        zigbeeModel: ['\u0000\u0002\u0000\u0004\u0012 �P\u0000\u0000\u0000\u0000\u0000\u0000\u0000\u0000\u0000\u0000\u0000\u0000\u0000\u0000\u0000\u0000\u0000\u0000\u0000\u0000\u0000\u0000\u0000\u000e'],
        model: 'D1532',
        vendor: 'EcoSmart',
        description: 'A19 soft white bulb',
        extend: generic.light_onoff_brightness,
    },
    {
        zigbeeModel: ['zhaTunW'],
        model: 'D1542',
        vendor: 'EcoSmart',
        description: 'GU10 adjustable white bulb',
        extend: generic.light_onoff_brightness_colortemp,
    },

    // Airam
    {
        zigbeeModel: ['ZBT-DimmableLight'],
        model: '4713407',
        vendor: 'Airam',
        description: 'LED OP A60 ZB 9W/827 E27',
        extend: generic.light_onoff_brightness,
        fromZigbee: [fz.brightness, fz.state],
        meta: {configureKey: 2},
        configure: async (device, coordinatorEndpoint) => {
            const endpoint = device.getEndpoint(1);
            await bind(endpoint, coordinatorEndpoint, ['genOnOff', 'genLevelCtrl']);
            await configureReporting.onOff(endpoint);
            await configureReporting.brightness(endpoint);
        },
    },
    {
        zigbeeModel: ['ZBT-Remote-EU-DIMV1A2'],
        model: 'AIRAM-CTR.U',
        vendor: 'Airam',
        description: 'CTR.U remote',
        supports: 'on/off, brightness up/down and click/hold/release',
        fromZigbee: [
            fz.genOnOff_cmdOn, fz.genOnOff_cmdOff, fz.CTR_U_brightness_updown_click,
            fz.CTR_U_brightness_updown_hold, fz.CTR_U_brightness_updown_release, fz.CTR_U_scene,
        ],
        toZigbee: [],
    },

    // Paul Neuhaus
    {
        zigbeeModel: ['NLG-CCT light '],
        model: '100.424.11',
        vendor: 'Paul Neuhaus',
        description: 'Q-INIGO LED ceiling light',
        extend: generic.light_onoff_brightness_colortemp,
    },
    {
        zigbeeModel: ['Neuhaus NLG-TW light'],
        model: '100.469.65',
        vendor: 'Paul Neuhaus',
        description: 'Q-INIGO, LED panel, Smart-Home RGB',
        extend: generic.light_onoff_brightness_colortemp,
    },
    {
        zigbeeModel: ['NLG-RGBW light '],
        model: '100.110.39',
        vendor: 'Paul Neuhaus',
        description: 'Q-FLAG LED Panel, Smart-Home RGBW',
        extend: generic.light_onoff_brightness_colortemp_colorxy,
    },
    {
        zigbeeModel: ['NLG-plug '],
        model: '100.425.90',
        vendor: 'Paul Neuhaus',
        description: 'Q-PLUG adapter plug with night orientation light',
        supports: 'on/off',
        fromZigbee: [fz.state],
        toZigbee: [tz.on_off],
    },

    // iCasa
    {
        zigbeeModel: ['ICZB-IW11D'],
        model: 'ICZB-IW11D',
        vendor: 'iCasa',
        description: 'Zigbee 3.0 Dimmer',
        extend: generic.light_onoff_brightness,
    },
    {
        zigbeeModel: ['ICZB-IW11SW'],
        model: 'ICZB-IW11SW',
        vendor: 'iCasa',
        description: 'Zigbee 3.0 Switch',
        supports: 'on/off',
        fromZigbee: [fz.state],
        toZigbee: [tz.on_off],
    },
    {
        zigbeeModel: ['ICZB-KPD18S'],
        model: 'ICZB-KPD18S',
        vendor: 'iCasa',
        description: 'Zigbee 3.0 Keypad Pulse 8S',
        supports: 'click',
        fromZigbee: [fz.scenes_recall_click, fz.genOnOff_cmdOn, fz.genOnOff_cmdOff],
        toZigbee: [],
    },

    // Busch-Jaeger
    {
        zigbeeModel: ['PU01'],
        model: '6717-84',
        vendor: 'Busch-Jaeger',
        description: 'Adaptor plug',
        supports: 'on/off',
        fromZigbee: [fz.state],
        toZigbee: [tz.on_off],
    },

    // Müller Licht
    {
        zigbeeModel: ['ZBT-ExtendedColor'],
        model: '404000/404005/404012',
        vendor: 'Müller Licht',
        description: 'Tint LED bulb GU10/E14/E27 350/470/806 lumen, dimmable, color, opal white',
        extend: generic.light_onoff_brightness_colortemp_colorxy,
    },
    {
        zigbeeModel: ['ZBT-ColorTemperature'],
        model: '404006/404008/404004',
        vendor: 'Müller Licht',
        description: 'Tint LED bulb GU10/E14/E27 350/470/806 lumen, dimmable, opal white',
        extend: generic.light_onoff_brightness_colortemp,
    },
    {
        zigbeeModel: ['ZBT-Remote-ALL-RGBW'],
        model: 'MLI-404011',
        description: 'Tint remote control',
        supports: 'toggle, brightness, other buttons are not supported yet!',
        vendor: 'Müller Licht',
        fromZigbee: [
            fz.tint404011_on, fz.tint404011_off, fz.cmdToggle, fz.tint404011_brightness_updown_click,
            fz.tint404011_move_to_color_temp, fz.tint404011_move_to_color, fz.tint404011_scene,
            fz.tint404011_brightness_updown_release, fz.tint404011_brightness_updown_hold,
        ],
        toZigbee: [],
    },

    // Salus
    {
        zigbeeModel: ['SP600'],
        model: 'SP600',
        vendor: 'Salus',
        description: 'Smart plug',
        supports: 'on/off, power measurement',
        fromZigbee: [fz.state, fz.generic_power],
        toZigbee: [tz.on_off],
        meta: {configureKey: 2},
        configure: async (device, coordinatorEndpoint) => {
            const endpoint = device.getEndpoint(9);
            await bind(endpoint, coordinatorEndpoint, ['genOnOff']);
            await configureReporting.onOff(endpoint);
            await configureReporting.instantaneousDemand(endpoint);
            await endpoint.read('seMetering', ['multiplier', 'divisor']);
        },
    },

    // AduroSmart
    {
        zigbeeModel: ['ZLL-ExtendedColo'],
        model: '81809',
        vendor: 'AduroSmart',
        description: 'ERIA colors and white shades smart light bulb A19',
        extend: generic.light_onoff_brightness_colortemp_colorxy,
        endpoint: (device) => {
            return {
                'default': 2,
            };
        },
    },
    {
        zigbeeModel: ['Adurolight_NCC'],
        model: '81825',
        vendor: 'AduroSmart',
        description: 'ERIA smart wireless dimming switch',
        supports: 'on, off, up, down',
        fromZigbee: [fz.eria_81825_on, fz.eria_81825_off, fz.eria_81825_updown],
        toZigbee: [],
        meta: {configureKey: 1},
        configure: async (device, coordinatorEndpoint) => {
            const endpoint = device.getEndpoint(1);
            await bind(endpoint, coordinatorEndpoint, ['genOnOff', 'genLevelCtrl']);
        },
    },

    // Eurotronic
    {
        zigbeeModel: ['SPZB0001'],
        model: 'SPZB0001',
        vendor: 'Eurotronic',
        description: 'Spirit Zigbee wireless heater thermostat',
        supports: 'temperature, heating system control',
        fromZigbee: [
            fz.thermostat_att_report,
            fz.eurotronic_thermostat,
            fz.generic_battery_remaining,
        ],
        toZigbee: [
            tz.thermostat_occupied_heating_setpoint, tz.thermostat_unoccupied_heating_setpoint,
            tz.thermostat_local_temperature_calibration, tz.thermostat_system_mode,
            tz.eurotronic_system_mode, tz.eurotronic_error_status, tz.thermostat_setpoint_raise_lower,
            tz.thermostat_control_sequence_of_operation, tz.thermostat_remote_sensing,
            tz.eurotronic_current_heating_setpoint, tz.eurotronic_trv_mode, tz.eurotronic_valve_position,
        ],
        meta: {configureKey: 1},
        configure: async (device, coordinatorEndpoint) => {
            const endpoint = device.getEndpoint(1);
            await bind(endpoint, coordinatorEndpoint, ['genPowerCfg', 'hvacThermostat']);
            await configureReporting.thermostatTemperature(endpoint);
            await endpoint.configureReporting('hvacThermostat', [{
                attribute: {ID: 0x4003, type: 41},
                minimumReportInterval: 0,
                maximumReportInterval: repInterval.HOUR,
                reportableChange: 25,
            }]);
        },
    },

    // Livolo
    {
        zigbeeModel: ['TI0001          '],
        model: 'TI0001',
        description:
            'Zigbee switch (1 and 2 gang) ' +
            '[work in progress](https://github.com/Koenkk/zigbee2mqtt/issues/592)',
        vendor: 'Livolo',
        supports: 'on/off',
        fromZigbee: [fz.livolo_switch_state, fz.livolo_switch_state_raw],
        toZigbee: [tz.livolo_switch_on_off],
        endpoint: (device) => {
            return {'left': 6, 'right': 6};
        },
        meta: {configureKey: 1},
        configure: async (device, coordinatorEndpoint) => {
            const endpoint = device.getEndpoint(6);
            await endpoint.command('genOnOff', 'toggle', {}, {});
        },
        onEvent: async (type, data, device) => {
            if (['start', 'deviceAnnounce'].includes(type)) {
                const endpoint = device.getEndpoint(6);
                await endpoint.command('genOnOff', 'toggle', {}, {});
            }
        },
    },

    // Bosch
    {
        zigbeeModel: ['RFDL-ZB-MS'],
        model: 'RADON TriTech ZB',
        vendor: 'Bosch',
        description: 'Wireless motion detector',
        supports: 'occupancy and temperature',
        fromZigbee: [fz.temperature, fz.battery_3V, fz.iaszone_occupancy_1],
        toZigbee: [],
        meta: {configureKey: 1},
        configure: async (device, coordinatorEndpoint) => {
            const endpoint = device.getEndpoint(1);
            await bind(endpoint, coordinatorEndpoint, ['msTemperatureMeasurement', 'genPowerCfg']);
            await configureReporting.temperature(endpoint);
            await configureReporting.batteryVoltage(endpoint);
        },
    },
    {
        zigbeeModel: ['ISW-ZPR1-WP13'],
        model: 'ISW-ZPR1-WP13',
        vendor: 'Bosch',
        description: 'Motion sensor',
        supports: 'occupancy and temperature',
        fromZigbee: [
            fz.temperature,
            fz.battery_3V, fz.iaszone_occupancy_1,
            fz.ignore_iaszone_report,
        ],
        toZigbee: [],
        meta: {configureKey: 1},
        configure: async (device, coordinatorEndpoint) => {
            const endpoint = device.getEndpoint(5);
            await bind(endpoint, coordinatorEndpoint, ['msTemperatureMeasurement', 'genPowerCfg']);
            await configureReporting.temperature(endpoint);
            await configureReporting.batteryVoltage(endpoint);
        },
    },

    // Immax
    {
        zigbeeModel: ['IM-Z3.0-DIM'],
        model: 'IM-Z3.0-DIM',
        vendor: 'Immax',
        description: 'LED E14/230V C35 5W TB 440LM ZIGBEE DIM',
        extend: generic.light_onoff_brightness,
    },

    // Yale
    {
        zigbeeModel: ['YRD446 BLE TSDB'],
        model: 'YRD426NRSC',
        vendor: 'Yale',
        description: 'Assure lock',
        supports: 'lock/unlock, battery',
        fromZigbee: [fz.generic_lock, fz.generic_lock_operation_event, fz.battery_200],
        toZigbee: [tz.generic_lock],
        meta: {configureKey: 1},
        configure: async (device, coordinatorEndpoint) => {
            const endpoint = device.getEndpoint(1);
            await configureReporting.lockState(endpoint);
            await configureReporting.batteryPercentageRemaining(endpoint);
        },
    },
    {
        zigbeeModel: ['YRD226 TSDB'],
        model: 'YRD226HA2619',
        vendor: 'Yale',
        description: 'Assure lock',
        supports: 'lock/unlock, battery',
        fromZigbee: [fz.generic_lock, fz.battery_200],
        toZigbee: [tz.generic_lock],
        meta: {configureKey: 1},
        configure: async (device, coordinatorEndpoint) => {
            const endpoint = device.getEndpoint(1);
            await configureReporting.lockState(endpoint);
            await configureReporting.batteryPercentageRemaining(endpoint);
        },
    },
    {
        zigbeeModel: ['YRD256 TSDB'],
        model: 'YRD256HA20BP',
        vendor: 'Yale',
        description: 'Assure lock SL',
        supports: 'lock/unlock, battery',
        fromZigbee: [
            fz.generic_lock,
            fz.generic_lock_operation_event,
            fz.battery_200,

        ],
        toZigbee: [tz.generic_lock],
        meta: {configureKey: 1},
        configure: async (device, coordinatorEndpoint) => {
            const endpoint = device.getEndpoint(1);
            await configureReporting.lockState(endpoint);
            await configureReporting.batteryPercentageRemaining(endpoint);
        },
    },
    {
        zigbeeModel: ['iZBModule01'],
        model: 'YMF40',
        vendor: 'Yale',
        description: 'Real living lock',
        supports: 'lock/unlock, battery',
        fromZigbee: [fz.generic_lock_operation_event],
        toZigbee: [tz.generic_lock],
        meta: {configureKey: 1},
        configure: async (device, coordinatorEndpoint) => {
            const endpoint = device.getEndpoint(1);
            await configureReporting.lockState(endpoint);
            await configureReporting.batteryPercentageRemaining(endpoint);
        },
    },
    {
        zigbeeModel: ['YRD210 PB DB'],
        model: 'YRD210-HA-605',
        vendor: 'Yale',
        description: 'Real living keyless push button deadbolt lock',
        supports: 'lock/unlock, battery',
        fromZigbee: [fz.generic_lock, fz.generic_lock_operation_event, fz.battery_200],
        toZigbee: [tz.generic_lock],
        meta: {options: {disableDefaultResponse: true}, configureKey: 1},
        configure: async (device, coordinatorEndpoint) => {
            const endpoint = device.getEndpoint(1);
            await bind(endpoint, coordinatorEndpoint, ['closuresDoorLock', 'genPowerCfg']);
            await configureReporting.lockState(endpoint);
            await configureReporting.batteryPercentageRemaining(endpoint);
        },
    },

    // Keen Home
    {
        zigbeeModel: [
            'SV01-410-MP-1.0', 'SV01-410-MP-1.1', 'SV01-410-MP-1.4', 'SV01-410-MP-1.5', 'SV01-412-MP-1.0',
            'SV01-610-MP-1.0', 'SV01-612-MP-1.0',
        ],
        model: 'SV01',
        vendor: 'Keen Home',
        description: 'Smart vent',
        supports: 'open, close, position, temperature, pressure, battery',
        fromZigbee: [
            fz.cover_position_via_brightness, fz.temperature,
            fz.generic_battery, fz.keen_home_smart_vent_pressure,
            fz.ignore_onoff_report,
        ],
        toZigbee: [
            tz.cover_open_close_via_brightness,
            tz.cover_position_via_brightness,
        ],
        meta: {configureKey: 1},
        configure: async (device, coordinatorEndpoint) => {
            const endpoint = device.getEndpoint(1);
            const binds = ['genLevelCtrl', 'genPowerCfg', 'msTemperatureMeasurement', 'msPressureMeasurement'];
            await bind(endpoint, coordinatorEndpoint, binds);
            await configureReporting.temperature(endpoint);
            await configureReporting.pressure(endpoint);
            await configureReporting.batteryPercentageRemaining(endpoint);
        },
    },
    {
        zigbeeModel: ['SV02-410-MP-1.3', 'SV02-610-MP-1.3'],
        model: 'SV02',
        vendor: 'Keen Home',
        description: 'Smart vent',
        supports: 'open, close, position, temperature, pressure, battery',
        fromZigbee: [
            fz.cover_position_via_brightness, fz.temperature,
            fz.generic_battery, fz.keen_home_smart_vent_pressure,
            fz.ignore_onoff_report,
        ],
        toZigbee: [
            tz.cover_open_close_via_brightness,
            tz.cover_position_via_brightness,
        ],
        meta: {configureKey: 1},
        configure: async (device, coordinatorEndpoint) => {
            const endpoint = device.getEndpoint(1);
            const binds = ['genLevelCtrl', 'genPowerCfg', 'msTemperatureMeasurement', 'msPressureMeasurement'];
            await bind(endpoint, coordinatorEndpoint, binds);
            await configureReporting.temperature(endpoint);
            await configureReporting.pressure(endpoint);
            await configureReporting.batteryPercentageRemaining(endpoint);
        },
    },

    // AXIS
    {
        zigbeeModel: ['Gear'],
        model: 'GR-ZB01-W',
        vendor: 'AXIS',
        description: 'Gear window shade motor',
        supports: 'open, close, position, battery',
        fromZigbee: [fz.cover_position_via_brightness, fz.generic_battery],
        toZigbee: [tz.cover_open_close_via_brightness, tz.cover_position_via_brightness],
        meta: {configureKey: 1},
        configure: async (device, coordinatorEndpoint) => {
            const endpoint = device.getEndpoint(1);
            await bind(endpoint, coordinatorEndpoint, ['genLevelCtrl', 'genPowerCfg']);
            await configureReporting.brightness(endpoint);
            await configureReporting.batteryPercentageRemaining(endpoint);
        },
    },

    // ELKO
    {
        zigbeeModel: ['ElkoDimmerZHA'],
        model: '316GLEDRF',
        vendor: 'ELKO',
        description: 'ZigBee in-wall smart dimmer',
        supports: 'on/off, brightness',
        fromZigbee: [fz.brightness, fz.state],
        toZigbee: [tz.light_onoff_brightness, tz.ignore_transition],
        meta: {options: {disableDefaultResponse: true}, configureKey: 1},
        configure: async (device, coordinatorEndpoint) => {
            const endpoint = device.getEndpoint(1);
            await bind(endpoint, coordinatorEndpoint, ['genOnOff']);
            await configureReporting.onOff(endpoint);
        },
    },

    // LivingWise
    {
        zigbeeModel: ['abb71ca5fe1846f185cfbda554046cce'],
        model: 'LVS-ZB500D',
        vendor: 'LivingWise',
        description: 'ZigBee smart dimmer switch',
        supports: 'on/off, brightness',
        toZigbee: [tz.light_onoff_brightness],
        fromZigbee: [
            fz.state, fz.brightness, fz.ignore_light_brightness_report,
            fz.ignore_genIdentify,
        ],
    },
    {
        zigbeeModel: ['545df2981b704114945f6df1c780515a'],
        model: 'LVS-ZB15S',
        vendor: 'LivingWise',
        description: 'ZigBee smart in-wall switch',
        supports: 'on/off',
        toZigbee: [tz.on_off],
        fromZigbee: [fz.state, fz.ignore_basic_report],
    },
    {
        zigbeeModel: ['e70f96b3773a4c9283c6862dbafb6a99'],
        model: 'LVS-SM10ZW',
        vendor: 'LivingWise',
        description: 'Door or window contact switch',
        supports: 'contact',
        fromZigbee: [fz.iaszone_contact],
        toZigbee: [],
    },
    {
        zigbeeModel: ['895a2d80097f4ae2b2d40500d5e03dcc'],
        model: 'LVS-SN10ZW_SN11',
        vendor: 'LivingWise',
        description: 'Occupancy sensor',
        supports: 'occupancy',
        fromZigbee: [fz.battery_200, fz.iaszone_occupancy_1_with_timeout],
        toZigbee: [],
    },
    {
        zigbeeModel: ['55e0fa5cdb144ba3a91aefb87c068cff'],
        model: 'LVS-ZB15R',
        vendor: 'LivingWise',
        description: 'Zigbee smart outlet',
        supports: 'on/off',
        fromZigbee: [fz.state, fz.ignore_basic_report],
        toZigbee: [tz.on_off],
    },

    // Stelpro
    {
        zigbeeModel: ['ST218'],
        model: 'ST218',
        vendor: 'Stelpro',
        description: 'Built-in electronic thermostat',
        supports: 'temperature ',
        fromZigbee: [fz.thermostat_att_report],
        toZigbee: [
            tz.thermostat_local_temperature, tz.thermostat_occupied_heating_setpoint,
        ],
        meta: {configureKey: 1},
        configure: async (device, coordinatorEndpoint) => {
            const endpoint = device.getEndpoint(25);
            const binds = [
                'genBasic', 'genIdentify', 'genGroups', 'hvacThermostat', 'hvacUserInterfaceCfg',
                'msTemperatureMeasurement',
            ];
            await bind(endpoint, coordinatorEndpoint, binds);
            await configureReporting.thermostatTemperature(endpoint);
        },
    },

    // Nyce
    {
        zigbeeModel: ['3011'],
        model: 'NCZ-3011-HA',
        vendor: 'Nyce',
        description: 'Door/window sensor',
        supports: 'motion, humidity and temperature',
        fromZigbee: [
            fz.ignore_basic_report,
            fz.ignore_genIdentify, fz.ignore_poll_ctrl,
            fz.generic_battery, fz.ignore_iaszone_report,
            fz.iaszone_occupancy_2, fz.iaszone_contact,
        ],
        toZigbee: [],
    },
    {
        zigbeeModel: ['3043'],
        model: 'NCZ-3043-HA',
        vendor: 'Nyce',
        description: 'Ceiling motion sensor',
        supports: 'motion, humidity and temperature',
        fromZigbee: [
            fz.occupancy, fz.humidity, fz.temperature, fz.ignore_basic_report,
            fz.ignore_genIdentify, fz.ignore_poll_ctrl,
            fz.generic_battery, fz.ignore_iaszone_report,
            fz.iaszone_occupancy_2,
        ],
        toZigbee: [],
    },
    {
        zigbeeModel: ['3041'],
        model: 'NCZ-3041-HA',
        vendor: 'Nyce',
        description: 'Wall motion sensor',
        supports: 'motion, humidity and temperature',
        fromZigbee: [
            fz.occupancy, fz.humidity, fz.temperature, fz.ignore_basic_report,
            fz.ignore_genIdentify, fz.ignore_poll_ctrl,
            fz.generic_battery, fz.ignore_iaszone_report,
            fz.iaszone_occupancy_2,
        ],
        toZigbee: [],
    },
    {
        zigbeeModel: ['3045'],
        model: 'NCZ-3045-HA',
        vendor: 'Nyce',
        description: 'Curtain motion sensor',
        supports: 'motion, humidity and temperature',
        fromZigbee: [
            fz.occupancy, fz.humidity, fz.temperature, fz.ignore_basic_report,
            fz.ignore_genIdentify, fz.ignore_poll_ctrl,
            fz.generic_battery, fz.ignore_iaszone_report,
            fz.iaszone_occupancy_2,
        ],
        toZigbee: [],
    },

    // Securifi
    {
        zigbeeModel: ['PP-WHT-US'],
        model: 'PP-WHT-US',
        vendor: 'Securifi',
        description: 'Peanut Smart Plug',
        supports: 'on/off, power measurement',
        fromZigbee: [fz.state, fz.peanut_electrical],
        toZigbee: [tz.on_off],
        meta: {configureKey: 1},
        configure: async (device, coordinatorEndpoint) => {
            const endpoint = device.getEndpoint(1);
            await bind(endpoint, coordinatorEndpoint, ['genOnOff', 'haElectricalMeasurement']);
            await configureReporting.onOff(endpoint);
            await configureReporting.rmsVoltage(endpoint);
            await configureReporting.rmsCurrent(endpoint);
            await configureReporting.activePower(endpoint);
            await configureReporting.acVoltageMultiplier(endpoint);
            await configureReporting.acVoltageDivisor(endpoint);
            await configureReporting.acCurrentMultiplier(endpoint);
            await configureReporting.acCurrentDivisor(endpoint);
            await configureReporting.acPowerMultiplier(endpoint);
            await configureReporting.acPowerDivisor(endpoint);
        },
    },

    // Visonic
    {
        zigbeeModel: ['MCT-350 SMA'],
        model: 'MCT-350 SMA',
        vendor: 'Visonic',
        description: 'Magnetic door & window contact sensor',
        supports: 'contact',
        fromZigbee: [fz.iaszone_contact],
        toZigbee: [],
    },
    {
        zigbeeModel: ['MCT-340 E'],
        model: 'MCT-340 E',
        vendor: 'Visonic',
        description: 'Magnetic door & window contact sensor',
        supports: 'contact',
        fromZigbee: [fz.iaszone_contact],
        toZigbee: [],
    },
    {
        zigbeeModel: ['MCT-340 SMA'],
        model: 'MCT-340 SMA',
        vendor: 'Visonic',
        description: 'Magnetic door & window contact sensor',
        supports: 'contact',
        fromZigbee: [fz.iaszone_contact],
        toZigbee: [],
    },

    // Sunricher
    {
        zigbeeModel: ['ZG9101SAC-HP'],
        model: 'ZG9101SAC-HP',
        vendor: 'Sunricher',
        description: 'ZigBee AC phase-cut dimmer',
        extend: generic.light_onoff_brightness,
    },
    {
        zigbeeModel: ['ZG2833K4_EU06'],
        model: 'SR-ZG9001K4-DIM2',
        vendor: 'Sunricher',
        description: 'ZigBee double key wall switch',
        supports: 'on/off, brightness',
        fromZigbee: [
            fz.genOnOff_cmdOn, fz.genOnOff_cmdOff, fz.cmd_move_with_onoff, fz.cmd_stop_with_onoff, fz.generic_battery,
        ],
        toZigbee: [],
    },

    // Shenzhen Homa
    {
        zigbeeModel: ['HOMA1008'],
        model: 'HLD812-Z-SC',
        vendor: 'Shenzhen Homa',
        description: 'Smart LED driver',
        extend: generic.light_onoff_brightness,
    },
    {
        zigbeeModel: ['HOMA1002'],
        model: 'HLC610-Z',
        vendor: 'Shenzhen Homa',
        description: 'Wireless dimmable controller',
        extend: generic.light_onoff_brightness,
    },
    {
        zigbeeModel: ['HOMA1031'],
        model: 'HLC821-Z-SC',
        vendor: 'Shenzhen Homa',
        description: 'ZigBee AC phase-cut dimmer',
        extend: generic.light_onoff_brightness,
    },

    // Honyar
    {
        zigbeeModel: ['00500c35'],
        model: 'U86K31ND6',
        vendor: 'Honyar',
        description: '3 gang switch ',
        supports: 'on/off',
        fromZigbee: [],
        toZigbee: [tz.on_off],
        endpoint: (device) => {
            return {'left': 1, 'center': 2, 'right': 3};
        },
        meta: {configureKey: 1},
        configure: async (device, coordinatorEndpoint) => {
            const endpoint1 = device.getEndpoint(1);
            const endpoint2 = device.getEndpoint(2);
            const endpoint3 = device.getEndpoint(3);
            await bind(endpoint1, coordinatorEndpoint, ['genOnOff']);
            await configureReporting.onOff(endpoint1);
            await bind(endpoint2, coordinatorEndpoint, ['genOnOff']);
            await configureReporting.onOff(endpoint2);
            await bind(endpoint3, coordinatorEndpoint, ['genOnOff']);
            await configureReporting.onOff(endpoint3);
        },
    },

    // Danalock
    {
        zigbeeModel: ['V3-BTZB'],
        model: 'V3-BTZB',
        vendor: 'Danalock',
        description: 'BT/ZB smartlock',
        supports: 'lock/unlock, battery',
        fromZigbee: [fz.generic_lock, fz.generic_lock_operation_event, fz.battery_200],
        toZigbee: [tz.generic_lock],
        meta: {configureKey: 1},
        configure: async (device, coordinatorEndpoint) => {
            const endpoint = device.getEndpoint(1);
            await configureReporting.lockState(endpoint);
            await configureReporting.batteryPercentageRemaining(endpoint);
        },
    },

    // NET2GRID
    {
        zigbeeModel: ['SP31           '],
        model: 'N2G-SP',
        vendor: 'NET2GRID',
        description: 'White Net2Grid power outlet switch with power meter',
        supports: 'on/off, power and energy measurement',
        fromZigbee: [fz.genOnOff_cmdOn, fz.genOnOff_cmdOff, fz.state, fz.generic_power],
        toZigbee: [tz.on_off],
        meta: {configureKey: 2},
        configure: async (device, coordinatorEndpoint) => {
            const endpoint1 = device.getEndpoint(1);
            await bind(endpoint1, coordinatorEndpoint, ['genOnOff']);
            await configureReporting.onOff(endpoint1);

            const endpoint10 = device.getEndpoint(10);
            await configureReporting.instantaneousDemand(endpoint10);
            await configureReporting.currentSummDelivered(endpoint10);
            await configureReporting.currentSummReceived(endpoint10);
            await endpoint10.read('seMetering', ['unitOfMeasure', 'multiplier', 'divisor']);
        },
    },

    // Third Reality
    {
        zigbeeModel: ['3RSS008Z'],
        model: '3RSS008Z',
        vendor: 'Third Reality',
        description: 'RealitySwitch Plus',
        supports: 'on/off, battery',
        fromZigbee: [fz.state],
        toZigbee: [tz.on_off, tz.ignore_transition],
    },

    // Hampton Bay
    {
        zigbeeModel: ['HDC52EastwindFan', 'HBUniversalCFRemote'],
        model: '99432',
        vendor: 'Hampton Bay',
        description: 'Universal wink enabled white ceiling fan premier remote control',
        supports: 'on/off, brightness, fan_mode and fan_state',
        fromZigbee: generic.light_onoff_brightness.fromZigbee.concat([
            fz.generic_fan_mode,
        ]),
        toZigbee: generic.light_onoff_brightness.toZigbee.concat([tz.fan_mode]),
        meta: {options: {disableDefaultResponse: true}, configureKey: 1},
        configure: async (device, coordinatorEndpoint) => {
            const endpoint = device.getEndpoint(1);
            await bind(endpoint, coordinatorEndpoint, ['genOnOff', 'genLevelCtrl', 'hvacFanCtrl']);
            await configureReporting.onOff(endpoint);
            await configureReporting.brightness(endpoint);
            await configureReporting.fanMode(endpoint);
        },
    },
    {
        zigbeeModel: ['ETI 12-in Puff light'],
        model: '54668161',
        vendor: 'Hampton Bay',
        description: '12 in. LED smart puff',
        extend: generic.light_onoff_brightness_colortemp,
    },

    // Iluminize
    {
        zigbeeModel: ['DIM Lighting'],
        model: '511.10',
        vendor: 'Iluminize',
        description: 'Zigbee LED-Controller ',
        extend: generic.light_onoff_brightness,
    },

    // Anchor
    {
        zigbeeModel: ['FB56-SKT17AC1.4'],
        model: '67200BL',
        description: 'Vetaar smart plug',
        supports: 'on/off',
        vendor: 'Anchor',
        fromZigbee: [fz.state],
        toZigbee: [tz.on_off],
        meta: {configureKey: 1},
        configure: async (device, coordinatorEndpoint) => {
            const endpoint = device.getEndpoint(3);
            await bind(endpoint, coordinatorEndpoint, ['genOnOff']);
            await configureReporting.onOff(endpoint);
        },
    },

    // Gira
    {
        zigbeeModel: [' Remote'],
        model: '2430-100',
        vendor: 'Gira',
        description: 'ZigBee Light Link wall transmitter',
        supports: 'action',
        fromZigbee: [
            fz.GIRA2430_scene_click, fz.GIRA2430_on_click, fz.GIRA2430_off_click, fz.GIRA2430_down_hold,
            fz.GIRA2430_up_hold, fz.GIRA2430_stop,
        ],
        toZigbee: [],
    },

    // RGB genie
    {
        zigbeeModel: ['ZGRC-KEY-013'],
        model: 'ZGRC-KEY-013',
        vendor: 'RGB Genie',
        description: '3 Zone remote and dimmer',
        supports: 'click',
        fromZigbee: [
            fz.generic_battery, fz.ZGRC013_brightness_onoff, fz.ZGRC013_brightness, fz.ZGRC013_brightness_stop,
            fz.ZGRC013_cmdOn, fz.ZGRC013_cmdOff, fz.ZGRC013_scene,
        ],
        toZigbee: [],
        meta: {configureKey: 1},
        configure: async (device, coordinatorEndpoint) => {
            const endpoint = device.getEndpoint(1);
            await bind(endpoint, coordinatorEndpoint, ['genOnOff']);
            await configureReporting.onOff(endpoint);
        },
    },

    // Sercomm
    {
        zigbeeModel: ['SZ-ESW01'],
        model: 'SZ-ESW01',
        vendor: 'Sercomm',
        description: 'Telstra smart plug',
        supports: 'on/off, power consumption',
        fromZigbee: [fz.state, fz.SZ_ESW01_AU_power],
        toZigbee: [tz.on_off],
        meta: {configureKey: 1},
        configure: async (device, coordinatorEndpoint) => {
            const endpoint = device.getEndpoint(1);
            await bind(endpoint, coordinatorEndpoint, ['genOnOff']);
            await configureReporting.onOff(endpoint);
            await configureReporting.instantaneousDemand(endpoint);
        },
    },
    {
        zigbeeModel: ['SZ-ESW01-AU'],
        model: 'SZ-ESW01-AU',
        vendor: 'Sercomm',
        description: 'Telstra smart plug',
        supports: 'on/off, power consumption',
        fromZigbee: [fz.state, fz.SZ_ESW01_AU_power],
        toZigbee: [tz.on_off],
        meta: {configureKey: 1},
        configure: async (device, coordinatorEndpoint) => {
            const endpoint = device.getEndpoint(1);
            await bind(endpoint, coordinatorEndpoint, ['genOnOff']);
            await configureReporting.onOff(endpoint);
            await configureReporting.instantaneousDemand(endpoint);
        },
    },
    {
        zigbeeModel: ['XHS2-SE'],
        model: 'XHS2-SE',
        vendor: 'Sercomm',
        description: 'Magnetic door & window contact sensor',
        supports: 'contact',
<<<<<<< HEAD
        fromZigbee: [fz.iaszone_contact],
        toZigbee: [],
=======
        fromZigbee: [fz.visonic_contact, fz.ignore_power_change],
        toZigbee: [],
        configure: (ieeeAddr, shepherd, coordinator, callback) => {
            const device = shepherd.find(ieeeAddr, 1);
            const actions = [
                (cb) => device.write('ssIasZone', 'iasCieAddr', coordinator.device.getIeeeAddr(), cb),
                (cb) => device.functional('ssIasZone', 'enrollRsp', {enrollrspcode: 0, zoneid: 0}, cb),
            ];
            execute(device, actions, callback);
        },
>>>>>>> 738c06de
    },

    // Leedarson
    {
        zigbeeModel: ['LED_GU10_OWDT'],
        model: 'ZM350STW1TCF',
        vendor: 'Leedarson',
        description: 'LED PAR16 50 GU10 tunable white',
        extend: generic.light_onoff_brightness_colortemp,
    },
    {
        zigbeeModel: ['M350ST-W1R-01'],
        model: 'M350STW1',
        vendor: 'Leedarson',
        description: 'LED PAR16 50 GU10',
        extend: generic.light_onoff_brightness,
    },
    {
        zigbeeModel: ['ZHA-DimmableLight'],
        model: 'A806S-Q1R',
        vendor: 'Leedarson',
        description: 'LED E27 tunable white',
        extend: generic.light_onoff_brightness,
    },
    {
        zigbeeModel: ['LED_E27_OWDT'],
        model: 'ZA806SQ1TCF',
        vendor: 'Leedarson',
        description: 'LED E27 tunable white',
        extend: generic.light_onoff_brightness_colortemp,
    },

    // GMY
    {
        zigbeeModel: ['CCT box'],
        model: 'B07KG5KF5R',
        vendor: 'GMY Smart Bulb',
        description: 'GMY Smart bulb, 470lm, vintage dimmable, 2700-6500k, E27',
        extend: generic.light_onoff_brightness_colortemp,
    },

    // Meazon
    {
        zigbeeModel: [
            '101.301.001649', '101.301.001838', '101.301.001802', '101.301.001738',
            '101.301.001412', '101.301.001765', '101.301.001814',
        ],
        model: 'MEAZON_BIZY_PLUG',
        vendor: 'Meazon',
        description: 'Bizy plug meter',
        supports: 'on/off, power, energy measurement and temperature',
        fromZigbee: [
            fz.genOnOff_cmdOn, fz.genOnOff_cmdOff, fz.state,
            fz.meazon_meter,
        ],
        toZigbee: [tz.on_off],
        meta: {configureKey: 1},
        configure: async (device, coordinatorEndpoint) => {
            const endpoint = device.getEndpoint(10);
            await bind(endpoint, coordinatorEndpoint, ['genOnOff', 'seMetering']);
            await configureReporting.onOff(endpoint);
            const options = {manufacturerCode: 4406, disableDefaultResponse: false};
            await endpoint.write('seMetering', {0x1005: {value: 0x063e, type: 25}}, options);
            await configureReporting.onOff(endpoint);
            await endpoint.configureReporting('seMetering', [{
                attribute: {ID: 0x2000, type: 0x29},
                minimumReportInterval: 1,
                maximumReportInterval: repInterval.MINUTES_5,
                reportableChange: 1,
            }], options);
        },
    },
    {
        zigbeeModel: ['102.106.000235', '102.106.001111', '102.106.000348', '102.106.000256', '102.106.001242'],
        model: 'MEAZON_DINRAIL',
        vendor: 'Meazon',
        description: 'DinRail 1-phase meter',
        supports: 'on/off, power, energy measurement and temperature',
        fromZigbee: [
            fz.genOnOff_cmdOn, fz.genOnOff_cmdOff, fz.state,
            fz.meazon_meter,
        ],
        toZigbee: [tz.on_off],
        meta: {configureKey: 1},
        configure: async (device, coordinatorEndpoint) => {
            const endpoint = device.getEndpoint(10);
            await bind(endpoint, coordinatorEndpoint, ['genOnOff', 'seMetering']);
            await configureReporting.onOff(endpoint);
            const options = {manufacturerCode: 4406, disableDefaultResponse: false};
            await endpoint.write('seMetering', {0x1005: {value: 0x063e, type: 25}}, options);
            await configureReporting.onOff(endpoint);
            await endpoint.configureReporting('seMetering', [{
                attribute: {ID: 0x2000, type: 0x29},
                minimumReportInterval: 1,
                maximumReportInterval: repInterval.MINUTES_5,
                reportableChange: 1,
            }], options);
        },
    },

    // Konke
    {
        zigbeeModel: ['3AFE170100510001'],
        model: '2AJZ4KPKEY',
        vendor: 'Konke',
        description: 'Multi-function button',
        supports: 'single, double and long click',
        fromZigbee: [
            fz.konke_click,
            fz.battery_3V,
        ],
        toZigbee: [],
        meta: {configureKey: 1},
        configure: async (device, coordinatorEndpoint) => {
            const endpoint = device.getEndpoint(1);
            await bind(endpoint, coordinatorEndpoint, ['genPowerCfg']);
            await configureReporting.batteryVoltage(endpoint);
        },
    },
    {
        zigbeeModel: ['3AFE14010402000D'],
        model: '2AJZ4KPBS',
        vendor: 'Konke',
        description: 'Motion sensor',
        supports: 'occupancy',
        fromZigbee: [fz.iaszone_occupancy_1_with_timeout, fz.battery_3V],
        toZigbee: [],
    },
    {
        zigbeeModel: ['3AFE140103020000'],
        model: '2AJZ4KPFT',
        vendor: 'Konke',
        description: 'Temperature and humidity sensor',
        supports: 'temperature and humidity',
        fromZigbee: [
            fz.temperature,
            fz.humidity,
            fz.battery_3V,
        ],
        toZigbee: [],
        meta: {configureKey: 1},
        configure: async (device, coordinatorEndpoint) => {
            const endpoint = device.getEndpoint(1);
            await bind(endpoint, coordinatorEndpoint, ['genPowerCfg', 'msTemperatureMeasurement']);
            await configureReporting.batteryVoltage(endpoint);
            await configureReporting.temperature(endpoint);
        },
    },
    {
        zigbeeModel: ['3AFE130104020015'],
        model: '2AJZ4KPDR',
        vendor: 'Konke',
        description: 'Contact sensor',
        supports: 'contact',
        fromZigbee: [fz.iaszone_contact, fz.battery_3V],
        toZigbee: [],
    },

    // TUYATEC
    {
        zigbeeModel: ['RH3040'],
        model: 'RH3040',
        vendor: 'TUYATEC',
        description: 'PIR sensor',
        supports: 'occupancy',
        fromZigbee: [
            fz.generic_battery_remaining, fz.generic_battery_voltage,
            fz.ignore_basic_report,
            fz.iaszone_occupancy_1,
        ],
        toZigbee: [],
        meta: {configureKey: 1},
        configure: async (device, coordinatorEndpoint) => {
            const endpoint = device.getEndpoint(1);
            await bind(endpoint, coordinatorEndpoint, ['genBasic', 'genIdentify', 'genPowerCfg']);
            await configureReporting.batteryVoltage(endpoint);
        },
    },
    {
        zigbeeModel: ['RH3052'],
        model: 'TT001ZAV20',
        vendor: 'TUYATEC',
        description: 'Temperature & humidity sensor',
        supports: 'temperature and humidity',
        fromZigbee: [
            fz.humidity, fz.temperature, fz.battery_200,
        ],
        toZigbee: [],
    },

    // Zemismart
    {
        zigbeeModel: ['TS0002'],
        model: 'ZM-CSW002-D',
        vendor: 'Zemismart',
        description: '2 gang switch',
        supports: 'on/off',
        fromZigbee: [fz.generic_state_multi_ep, fz.generic_power],
        toZigbee: [tz.on_off, tz.ignore_transition],
        endpoint: (device) => {
            return {'l1': 1, 'l2': 2};
        },
        meta: {configureKey: 2},
        configure: async (device, coordinatorEndpoint) => {
            const endpoint = device.getEndpoint(1);
            await bind(endpoint, coordinatorEndpoint, ['genOnOff']);
            await configureReporting.onOff(endpoint);
            await endpoint.read('seMetering', ['multiplier', 'divisor']);
        },
    },
    {
<<<<<<< HEAD
        zigbeeModel: ['NUET56-DL27LX1.1'],
        model: 'LXZB-12A',
        vendor: 'Zemismart',
        description: 'RGB LED downlight',
        extend: generic.light_onoff_brightness_colortemp_colorxy,
=======
        zigbeeModel: ['TS0302'],
        model: 'ZM-CSW032-D',
        vendor: 'Zemismart',
        description: 'Curtain/roller blind switch',
        supports: 'open, close, stop',
        fromZigbee: [fz.ignore_basic_report, fz.closuresWindowCovering_report, fz.ignore_closuresWindowCovering_change],
        toZigbee: [tz.cover_control],
>>>>>>> 738c06de
    },

    // Sinope
    {
        zigbeeModel: ['TH1123ZB'],
        model: 'TH1123ZB',
        vendor: 'Sinope',
        description: 'Zigbee line volt thermostat',
        supports: 'local temp, units, keypad lockout, mode, state, backlight, outdoor temp, time',
        fromZigbee: [
            fz.thermostat_att_report,
        ],
        toZigbee: [
            tz.thermostat_local_temperature,
            tz.thermostat_occupied_heating_setpoint, tz.thermostat_unoccupied_heating_setpoint,
            tz.thermostat_temperature_display_mode, tz.thermostat_keypad_lockout,
            tz.thermostat_system_mode, tz.thermostat_running_state,
            tz.sinope_thermostat_occupancy, tz.sinope_thermostat_backlight_autodim_param, tz.sinope_thermostat_time,
            tz.sinope_thermostat_enable_outdoor_temperature, tz.sinope_thermostat_outdoor_temperature,
        ],
        meta: {configureKey: 1},
        configure: async (device, coordinatorEndpoint) => {
            const endpoint = device.getEndpoint(1);
            const binds = [
                'genBasic', 'genIdentify', 'genGroups', 'hvacThermostat', 'hvacUserInterfaceCfg',
                'msTemperatureMeasurement',
            ];
            await bind(endpoint, coordinatorEndpoint, binds);
            await configureReporting.thermostatTemperature(endpoint);
            await configureReporting.thermostatOccupiedHeatingSetpoint(endpoint);
            await configureReporting.thermostatPIHeatingDemand(endpoint);
        },
    },

    // Lutron
    {
        zigbeeModel: ['LZL4BWHL01 Remote'],
        model: 'LZL4BWHL01',
        vendor: 'Lutron',
        description: 'Connected bulb remote control',
        supports: 'on/off, brightness',
        fromZigbee: [fz.GIRA2430_down_hold, fz.GIRA2430_up_hold, fz.E1524_hold, fz.GIRA2430_stop],
        toZigbee: [],
    },

    // Zen
    {
        zigbeeModel: ['Zen-01'],
        model: 'Zen-01-W',
        vendor: 'Zen',
        description: 'Thermostat',
        supports: 'temperature, heating/cooling system control',
        fromZigbee: [
            fz.generic_battery_voltage,
            fz.thermostat_att_report,
        ],
        toZigbee: [
            tz.factory_reset, tz.thermostat_local_temperature, tz.thermostat_local_temperature_calibration,
            tz.thermostat_occupancy, tz.thermostat_occupied_heating_setpoint,
            tz.thermostat_occupied_cooling_setpoint,
            tz.thermostat_unoccupied_heating_setpoint, tz.thermostat_setpoint_raise_lower,
            tz.thermostat_remote_sensing, tz.thermostat_control_sequence_of_operation, tz.thermostat_system_mode,
            tz.thermostat_weekly_schedule, tz.thermostat_clear_weekly_schedule, tz.thermostat_weekly_schedule_rsp,
            tz.thermostat_relay_status_log, tz.thermostat_relay_status_log_rsp,
        ],
        meta: {configureKey: 1},
        configure: async (device, coordinatorEndpoint) => {
            const endpoint = device.getEndpoint(3);
            const binds = [
                'genBasic', 'genIdentify', 'genPowerCfg', 'genTime', 'hvacThermostat', 'hvacUserInterfaceCfg',
            ];
            await bind(endpoint, coordinatorEndpoint, binds);
            await configureReporting.thermostatTemperature(endpoint);
        },
    },

    // Hej
    {
        zigbeeModel: ['HejSW01'],
        model: 'GLSK3ZB-1711',
        vendor: 'Hej',
        description: 'Goqual 1 gang Switch',
        supports: 'on/off',
        fromZigbee: [fz.state],
        toZigbee: [tz.on_off],
    },
    {
        zigbeeModel: ['HejSW02'],
        model: 'GLSK3ZB-1712',
        vendor: 'Hej',
        description: 'Goqual 2 gang Switch',
        supports: 'on/off',
        fromZigbee: [fz.generic_state_multi_ep],
        toZigbee: [tz.on_off],
        endpoint: (device) => {
            return {'top': 1, 'bottom': 2};
        },
        meta: {configureKey: 1},
        configure: async (device, coordinatorEndpoint) => {
            await bind(device.getEndpoint(1), coordinatorEndpoint, ['genOnOff']);
            await bind(device.getEndpoint(2), coordinatorEndpoint, ['genOnOff']);
        },
    },
    {
        zigbeeModel: ['HejSW03'],
        model: 'GLSK3ZB-1713',
        vendor: 'Hej',
        description: 'Goqual 3 gang Switch',
        supports: 'on/off',
        fromZigbee: [fz.generic_state_multi_ep],
        toZigbee: [tz.on_off],
        endpoint: (device) => {
            return {'top': 1, 'center': 2, 'bottom': 3};
        },
        meta: {configureKey: 1},
        configure: async (device, coordinatorEndpoint) => {
            await bind(device.getEndpoint(1), coordinatorEndpoint, ['genOnOff']);
            await bind(device.getEndpoint(2), coordinatorEndpoint, ['genOnOff']);
            await bind(device.getEndpoint(3), coordinatorEndpoint, ['genOnOff']);
        },
    },
    {
        zigbeeModel: ['HejSW04'],
        model: 'GLSK6ZB-1714',
        vendor: 'Hej',
        description: 'Goqual 4 gang Switch',
        supports: 'on/off',
        fromZigbee: [fz.generic_state_multi_ep],
        toZigbee: [tz.on_off],
        endpoint: (device) => {
            return {'top_left': 1, 'bottom_left': 2, 'top_right': 3, 'bottom_right': 4};
        },
        meta: {configureKey: 1},
        configure: async (device, coordinatorEndpoint) => {
            await bind(device.getEndpoint(1), coordinatorEndpoint, ['genOnOff']);
            await bind(device.getEndpoint(2), coordinatorEndpoint, ['genOnOff']);
            await bind(device.getEndpoint(3), coordinatorEndpoint, ['genOnOff']);
            await bind(device.getEndpoint(4), coordinatorEndpoint, ['genOnOff']);
        },
    },
    {
        zigbeeModel: ['HejSW05'],
        model: 'GLSK6ZB-1715',
        vendor: 'Hej',
        description: 'Goqual 5 gang Switch',
        supports: 'on/off',
        fromZigbee: [fz.generic_state_multi_ep],
        toZigbee: [tz.on_off],
        endpoint: (device) => {
            return {'top_left': 1, 'center_left': 2, 'bottom_left': 3, 'top_right': 4, 'bottom_right': 5};
        },
        meta: {configureKey: 1},
        configure: async (device, coordinatorEndpoint) => {
            await bind(device.getEndpoint(1), coordinatorEndpoint, ['genOnOff']);
            await bind(device.getEndpoint(2), coordinatorEndpoint, ['genOnOff']);
            await bind(device.getEndpoint(3), coordinatorEndpoint, ['genOnOff']);
            await bind(device.getEndpoint(4), coordinatorEndpoint, ['genOnOff']);
            await bind(device.getEndpoint(5), coordinatorEndpoint, ['genOnOff']);
        },
    },
    {
        zigbeeModel: ['HejSW06'],
        model: 'GLSK6ZB-1716',
        vendor: 'Hej',
        description: 'Goqual 6 gang Switch',
        supports: 'on/off',
        fromZigbee: [fz.generic_state_multi_ep],
        toZigbee: [tz.on_off],
        endpoint: (device) => {
            return {
                'top_left': 1, 'center_left': 2, 'bottom_left': 3,
                'top_right': 4, 'center_right': 5, 'bottom_right': 6,
            };
        },
        meta: {configureKey: 1},
        configure: async (device, coordinatorEndpoint) => {
            await bind(device.getEndpoint(1), coordinatorEndpoint, ['genOnOff']);
            await bind(device.getEndpoint(2), coordinatorEndpoint, ['genOnOff']);
            await bind(device.getEndpoint(3), coordinatorEndpoint, ['genOnOff']);
            await bind(device.getEndpoint(4), coordinatorEndpoint, ['genOnOff']);
            await bind(device.getEndpoint(5), coordinatorEndpoint, ['genOnOff']);
            await bind(device.getEndpoint(6), coordinatorEndpoint, ['genOnOff']);
        },
    },

    // Dawon DNS
    {
        zigbeeModel: ['PM-C140-ZB'],
        model: 'PM-C140-ZB',
        vendor: 'Dawon DNS',
        description: 'IOT remote control smart buried-type outlet',
        supports: 'on/off, power and energy measurement',
        fromZigbee: [fz.state, fz.generic_power],
        toZigbee: [tz.on_off],
        meta: {configureKey: 2},
        configure: async (device, coordinatorEndpoint) => {
            const endpoint = device.getEndpoint(1);
            await bind(endpoint, coordinatorEndpoint, ['genOnOff']);
            await configureReporting.instantaneousDemand(endpoint);
            await endpoint.read('seMetering', ['multiplier', 'divisor']);
        },
    },

    // CREE
    {
        zigbeeModel: ['Connected A-19 60W Equivalent ', 'Connected A-19 60W Equivalent   '],
        model: 'B00TN589ZG',
        vendor: 'CREE',
        description: 'Connected bulb',
        extend: generic.light_onoff_brightness,
    },

    // Ubisys
    {
        zigbeeModel: ['S1 (5501)', 'S1-R (5601)'],
        model: 'S1',
        vendor: 'Ubisys',
        description: 'Power switch S1',
        supports: 'on/off, power measurement',
        fromZigbee: [fz.state, fz.generic_power],
        toZigbee: [tz.on_off],
        meta: {configureKey: 2},
        configure: async (device, coordinatorEndpoint) => {
            const endpoint = device.getEndpoint(3);
            await configureReporting.instantaneousDemand(endpoint);
            await endpoint.read('seMetering', ['multiplier', 'divisor']);
        },
    },
    {
        zigbeeModel: ['S2 (5502)', 'S2-R (5602)'],
        model: 'S2',
        vendor: 'Ubisys',
        description: 'Power switch S2',
        supports: 'on/off, power measurement',
        fromZigbee: [fz.state, fz.generic_power],
        toZigbee: [tz.on_off],
        endpoint: (device) => {
            return {'l1': 1, 'l2': 2};
        },
        meta: {configureKey: 2},
        configure: async (device, coordinatorEndpoint) => {
            const endpoint = device.getEndpoint(5);
            await configureReporting.instantaneousDemand(endpoint);
            await endpoint.read('seMetering', ['multiplier', 'divisor']);
        },
    },
    {
        zigbeeModel: ['D1 (5503)', 'D1-R (5603)'],
        model: 'D1',
        vendor: 'Ubisys',
        description: 'Universal dimmer D1',
        supports: 'on/off, brightness, power measurement',
        fromZigbee: [fz.state, fz.brightness, fz.generic_power],
        toZigbee: [tz.light_onoff_brightness],
        meta: {configureKey: 2},
        configure: async (device, coordinatorEndpoint) => {
            const endpoint = device.getEndpoint(4);
            await configureReporting.instantaneousDemand(endpoint);
            await endpoint.read('seMetering', ['multiplier', 'divisor']);
        },
    },
    {
        zigbeeModel: ['J1 (5502)', 'J1-R (5602)'],
        model: 'J1',
        vendor: 'Ubisys',
        description: 'Shutter control J1',
        supports: 'open, close, stop, position, tilt',
        fromZigbee: [fz.cover_position_tilt],
        toZigbee: [tz.cover_state, tz.cover_position_tilt, tz.ubisys_configure_j1],
    },

    // Lingan
    {
        zigbeeModel: ['SA-003-Zigbee'],
        model: 'DZ4743-00B',
        vendor: 'Lingan',
        description: 'Zigbee OnOff controller',
        supports: 'on/off',
        fromZigbee: [fz.state],
        toZigbee: [tz.on_off],
        meta: {configureKey: 1},
        configure: async (device, coordinatorEndpoint) => {
            const endpoint = device.getEndpoint(1);
            await bind(endpoint, coordinatorEndpoint, ['genOnOff']);
        },
    },

    // Lutron
    {
        zigbeeModel: ['Z3-1BRL'],
        model: 'Z3-1BRL',
        vendor: 'Lutron',
        description: 'Aurora smart bulb dimmer',
        supports: 'brightness',
        fromZigbee: [fz.dimmer_passthru_brightness],
        toZigbee: [],
        meta: {configureKey: 1},
        configure: async (device, coordinatorEndpoint) => {
            const endpoint = device.getEndpoint(1);
            await bind(endpoint, coordinatorEndpoint, ['genLevelCtrl']);
        },
    },

    // Piri
    {
        zigbeeModel: ['GASSensor-EM'],
        model: 'HSIO18008',
        vendor: 'Piri',
        description: 'Combustible gas sensor',
        supports: 'gas',
        fromZigbee: [fz.iaszone_gas_1],
        toZigbee: [],
    },

    // PEQ
    {
        zigbeeModel: ['3300'],
        model: '3300-P',
        vendor: 'PEQ',
        description: 'Door & window contact sensor',
        supports: 'contact, temperature',
        fromZigbee: [fz.temperature, fz.iaszone_contact, fz.battery_3V],
        toZigbee: [],
        meta: {configureKey: 1},
        configure: async (device, coordinatorEndpoint) => {
            const endpoint = device.getEndpoint(1);
            await bind(endpoint, coordinatorEndpoint, ['msTemperatureMeasurement', 'genPowerCfg']);
            await configureReporting.temperature(endpoint);
            await configureReporting.batteryVoltage(endpoint);
            await configureReporting.batteryPercentageRemaining(endpoint);
        },
    },

    // Lonsonho
    {
        zigbeeModel: ['Plug_01'],
        model: '4000116784070',
        vendor: 'Lonsonho',
        description: 'Smart plug EU',
        supports: 'on/off',
        fromZigbee: [fz.state],
        toZigbee: [tz.on_off],
        meta: {configureKey: 1},
        configure: async (device, coordinatorEndpoint) => {
            const endpoint = device.getEndpoint(11);
            await configureReporting.onOff(endpoint);
        },
    },

    // Lonsonho
    {
        zigbeeModel: ['Plug_01'],
        model: '4000116784070',
        vendor: 'Lonsonho',
        description: 'Smart plug EU',
        supports: 'on/off',
        fromZigbee: [fz.state, fz.ignore_onoff_change],
        toZigbee: [tz.on_off],
        configure: (ieeeAddr, shepherd, coordinator, callback) => {
            const device = shepherd.find(ieeeAddr, 11);
            const actions = [
                (cb) => device.report('genOnOff', 'onOff', 1, 60, 1, cb),
            ];
            execute(device, actions, callback);
        },
    },
];

module.exports = devices.map((device) =>
    device.extend ? Object.assign({}, device.extend, device) : device
);<|MERGE_RESOLUTION|>--- conflicted
+++ resolved
@@ -4675,21 +4675,8 @@
         vendor: 'Sercomm',
         description: 'Magnetic door & window contact sensor',
         supports: 'contact',
-<<<<<<< HEAD
         fromZigbee: [fz.iaszone_contact],
         toZigbee: [],
-=======
-        fromZigbee: [fz.visonic_contact, fz.ignore_power_change],
-        toZigbee: [],
-        configure: (ieeeAddr, shepherd, coordinator, callback) => {
-            const device = shepherd.find(ieeeAddr, 1);
-            const actions = [
-                (cb) => device.write('ssIasZone', 'iasCieAddr', coordinator.device.getIeeeAddr(), cb),
-                (cb) => device.functional('ssIasZone', 'enrollRsp', {enrollrspcode: 0, zoneid: 0}, cb),
-            ];
-            execute(device, actions, callback);
-        },
->>>>>>> 738c06de
     },
 
     // Leedarson
@@ -4901,21 +4888,20 @@
         },
     },
     {
-<<<<<<< HEAD
         zigbeeModel: ['NUET56-DL27LX1.1'],
         model: 'LXZB-12A',
         vendor: 'Zemismart',
         description: 'RGB LED downlight',
         extend: generic.light_onoff_brightness_colortemp_colorxy,
-=======
+    },
+    {
         zigbeeModel: ['TS0302'],
         model: 'ZM-CSW032-D',
         vendor: 'Zemismart',
         description: 'Curtain/roller blind switch',
         supports: 'open, close, stop',
-        fromZigbee: [fz.ignore_basic_report, fz.closuresWindowCovering_report, fz.ignore_closuresWindowCovering_change],
-        toZigbee: [tz.cover_control],
->>>>>>> 738c06de
+        fromZigbee: [fz.ignore_basic_report, fz.cover_position_tilt],
+        toZigbee: [tz.cover_state],
     },
 
     // Sinope
@@ -5264,24 +5250,6 @@
             await configureReporting.onOff(endpoint);
         },
     },
-
-    // Lonsonho
-    {
-        zigbeeModel: ['Plug_01'],
-        model: '4000116784070',
-        vendor: 'Lonsonho',
-        description: 'Smart plug EU',
-        supports: 'on/off',
-        fromZigbee: [fz.state, fz.ignore_onoff_change],
-        toZigbee: [tz.on_off],
-        configure: (ieeeAddr, shepherd, coordinator, callback) => {
-            const device = shepherd.find(ieeeAddr, 11);
-            const actions = [
-                (cb) => device.report('genOnOff', 'onOff', 1, 60, 1, cb),
-            ];
-            execute(device, actions, callback);
-        },
-    },
 ];
 
 module.exports = devices.map((device) =>
